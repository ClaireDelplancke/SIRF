--- conflicted
+++ resolved
@@ -64,225 +64,6 @@
  - MAKEFLAGS="-j 2"
 matrix:
  include:
-<<<<<<< HEAD
- # linux g{cc,++}-{5,6} py{27,3}
- # - os: linux
- #   python: 3
- #   # -boost +fftw3 +hdf5
- #   env: EXTRA_BUILD_FLAGS="-DUSE_SYSTEM_Boost=OFF -DUSE_SYSTEM_FFTW3=ON -DUSE_SYSTEM_HDF5=ON" MATRIX_EVAL="CC=gcc-5 CXX=g++-5" PYMVER=3
- # - os: linux
- #   python: 2.7
- #   # -boost +fftw3 +hdf5 +siemens_to_ismrmrd +swig
- #   env: EXTRA_BUILD_FLAGS="-DUSE_SYSTEM_Boost=OFF -DUSE_SYSTEM_FFTW3=ON -DUSE_SYSTEM_HDF5=ON -DBUILD_siemens_to_ismrmrd=ON -DUSE_SYSTEM_SWIG=ON" MATRIX_EVAL="CC=gcc-5 CXX=g++-5" PYMVER=2
- # - os: linux
- #   python: 3
- #   # +DEVEL -boost -hdf5 -fftw3 +ace +siemens_to_ismrmrd
- #   env: EXTRA_BUILD_FLAGS="-DDEVEL_BUILD=ON -DUSE_SYSTEM_Boost=OFF -DUSE_SYSTEM_HDF5=OFF -DUSE_SYSTEM_FFTW3=OFF -DUSE_SYSTEM_ACE=ON -DBUILD_siemens_to_ismrmrd=ON" MATRIX_EVAL="CC=gcc-6 CXX=g++-6" PYMVER=3
- # - os: linux
- #   python: 2.7
- #   # +DEVEL -boost -fftw3 -hdf5 -swig +ace
- #   env: EXTRA_BUILD_FLAGS="-DDEVEL_BUILD=ON -DUSE_SYSTEM_Boost=OFF -DUSE_SYSTEM_FFTW3=OFF -DUSE_SYSTEM_HDF5=OFF -DUSE_SYSTEM_ACE=ON -DUSE_SYSTEM_SWIG=OFF" MATRIX_EVAL="CC=gcc-6 CXX=g++-6" PYMVER=2
- # # osx g{cc,++} py{27,36}
- # - os: osx
- #   python: 2.7
- #   # +boost -hdf5 -swig
- #   env: EXTRA_BUILD_FLAGS="-DUSE_SYSTEM_Boost=ON -DUSE_SYSTEM_HDF5=OFF -DUSE_SYSTEM_SWIG=OFF" MATRIX_EVAL="CC=gcc CXX=g++" PYMVER=2
- # - os: osx
- #   # +boost +fftw3 -hdf5 -swig
- #   python: 3
- #   env: EXTRA_BUILD_FLAGS="-DUSE_SYSTEM_Boost=ON -DUSE_SYSTEM_FFTW3=ON -DUSE_SYSTEM_HDF5=OFF -DUSE_SYSTEM_SWIG=OFF" MATRIX_EVAL="CC=gcc CXX=g++" PYMVER=3
- # - os: osx
- #   python: 2.7
- #   # +DEVEL +boost -hdf5 +swig
- #   env: EXTRA_BUILD_FLAGS="-DDEVEL_BUILD=ON -DUSE_SYSTEM_Boost=ON -DUSE_SYSTEM_HDF5=OFF -DUSE_SYSTEM_SWIG=ON" MATRIX_EVAL="CC=gcc CXX=g++" PYMVER=2
- # - os: osx
- #   python: 2.7
- #   # +DEVEL +boost -fftw3 -hdf5 +swig
- #   env: EXTRA_BUILD_FLAGS="-DDEVEL_BUILD=ON -DUSE_SYSTEM_Boost=ON -DUSE_SYSTEM_FFTW3=OFF -DUSE_SYSTEM_HDF5=OFF -DUSE_SYSTEM_SWIG=ON" MATRIX_EVAL="CC=gcc CXX=g++" PYMVER=2
- # # itk
- # - os: linux
- #   python: 3
- #   # -boost +itk +fftw3 +hdf5
- #   env: EXTRA_BUILD_FLAGS="-DUSE_SYSTEM_Boost=OFF -DUSE_ITK=ON -DUSE_SYSTEM_FFTW3=ON -DUSE_SYSTEM_HDF5=ON" MATRIX_EVAL="CC=gcc-5 CXX=g++-5" PYMVER=3
- - os: osx
-   python: 2.7
-   # +boost +itk -hdf5 +swig
-   env: EXTRA_BUILD_FLAGS="-DUSE_SYSTEM_Boost=ON -DUSE_ITK=ON -DUSE_SYSTEM_ITK=ON -DUSE_SYSTEM_HDF5=OFF -DUSE_SYSTEM_SWIG=ON -DBUILD_TESTING_Gadgetron=OFF" MATRIX_EVAL="CC=gcc CXX=g++" PYMVER=2
-
-env:
- global:
-  - BUILD_FLAGS="-DCMAKE_BUILD_TYPE=Release"
-  # don't use too many threads - may crash
-  - MAKEFLAGS="-j 2"
-
-# Ubuntu 14.04 LTS
-dist: trusty
-
-# No need for sudo
-sudo: false
-
-# Compilation dependencies
-addons:
- apt:
-  sources:
-   - ubuntu-toolchain-r-test
-  packages:
-   - git-core
-   - build-essential
-   - g++-5
-   - g++-6
-   - libboost-all-dev
-   - libhdf5-serial-dev
-   - libfftw3-dev
-   - python-dev
-   - python3-dev
-   - python-tk
-   - python3-tk
-   - libopenblas-dev
-   - libatlas-base-dev
-   - liblapack-dev
-   - libxml2-dev
-   - libarmadillo-dev
-   - libgtest-dev
-   - libplplot-dev
-   - swig
-   - ccache
-   # for building ACE (note: Trusty only)
-   - realpath
-   # not in whitelist
-   - libxslt-dev
-   - libace-dev
-   # - root-system-bin
-
-# cache C/C++/pip
-cache:
-  - ccache
-  - pip
-
-before_install:
- # Set C and C++ compiler etc using trick from
- # https://docs.travis-ci.com/user/languages/cpp/#c11c11-and-beyond-and-toolchain-versioning
- - eval "${MATRIX_EVAL}"
- - $CC --version
- - $CXX --version
- - mkdir -p ~/.local/bin
- - pushd ~/.local/bin
- # Note: use ( set -ev; ... ) to echo commands and exit immediately on failure
- # in compounds statements (note that export/cd etc won't persist).
- - |
-    if [[ "$TRAVIS_OS_NAME" == "osx" ]]; then
-      brew update
-      BUILD_FLAGS="$BUILD_FLAGS -DSHARED_LIBS_ABS_PATH=ON"
-      # If ITK is required, use conda
-      if [[ $EXTRA_BUILD_FLAGS == *"-DUSE_ITK=ON"* ]] && [[ $EXTRA_BUILD_FLAGS == *"-DUSE_SYSTEM_ITK=ON"* ]]; then
-        echo "Installing ITK via miniconda"
-        wget https://repo.continuum.io/miniconda/Miniconda$PYMVER-latest-MacOSX-x86_64.sh -O miniconda.sh;
-        bash miniconda.sh -b -p $HOME/miniconda
-        hash -r
-        $HOME/miniconda/bin/conda config --set always_yes yes --set changeps1 no
-        $HOME/miniconda/bin/conda update -q conda
-        $HOME/miniconda/bin/conda install -c conda-forge libitk=4.13.0=0
-        mkdir $HOME/miniconda/temp_lib/
-        itk_libs=(libITK* libtiff.5.dylib libhdf5* libitk* libpng16.16.dylib)
-        for i in ${itk_libs[@]}; do
-          ln $HOME/miniconda/lib/$i $HOME/miniconda/temp_lib/
-        done
-        #export DYLD_LIBRARY_PATH=$DYLD_LIBRARY_PATH:$HOME/miniconda/temp_lib/
-        EXTRA_BUILD_FLAGS="$EXTRA_BUILD_FLAGS -DITK_DIR=$HOME/miniconda/lib/cmake/ITK-4.13"
-      fi
-      if [ $PYMVER == 2 ]; then
-        PYINST=/System/Library/Frameworks/Python.framework/Versions/$PYMVER.7
-        PY_EXE=$PYINST/bin/python2.7
-        # Next lines are not necessary if we give the actual path for the executable to cmake
-        #BUILD_FLAGS="$BUILD_FLAGS -DPYTHON_LIBRARY=$PYINST/lib/libpython2.7.dylib"
-        #BUILD_FLAGS="$BUILD_FLAGS -DPYTHON_INCLUDE_DIR=$PYINST/include/python2.7"
-      else
-        brew upgrade python || true # don't fail if upgrading doesn't do anything
-        # find exact location of Python executable to pass to CMake
-        # we attempt to find the last one if there are multiple Python 3 versions installed
-        PY_INST=$(ls -d1 /usr/local/Cellar/python/$PYMVER.*/Frameworks/Python.framework/Versions/$PYMVER.*|tail -n 1)
-        PYMVER=$(basename ${PY_INST})
-        PY_EXE=$PY_INST/bin/python$PYMVER
-        if [ ! -x "$PY_EXE" ]; then
-          echo "Something wrong with finding Python executable for OSX"
-          echo "PY_EXE = $PY_EXE"
-          travis_terminate 1
-        fi
-        # Next lines are not necessary if we give the actual path for the executable to cmake
-        #PY_LIB=$PY_INST/Python
-        #PY_INC=$PY_INST/Headers
-        # BUILD_FLAGS="$BUILD_FLAGS -DPYTHON_LIBRARY=$PY_LIB -DPYTHON_INCLUDE_DIR=$PY_INC"
-      fi
-      BUILD_FLAGS="$BUILD_FLAGS -DPYTHON_EXECUTABLE=$PY_EXE"
-      ( set -ev
-        # boost is already installed but 1.65 doesn't work so update
-        brew reinstall boost
-        # we currently need boost-python
-        # brew install boost-python
-        brew install ace
-        brew install swig
-        brew install ccache
-        if [[ $EXTRA_BUILD_FLAGS == *"SYSTEM_FFTW3=ON"* ]]; then
-            brew install fftw
-        else
-            echo "Not installing FFTW as we are building it"
-        fi
-        # need curl to get pip and more recent cmake
-        brew install curl
-        #brew install cmake # already present
-        # alternative: get our own
-        #curl -0 https://cmake.org/files/v3.8/cmake-3.8.0-Darwin-x86_64.tar.gz -o cmake.tar.gz
-        #tar xzf cmake.tar.gz
-        #mv cmake-*/CMake.app/Contents/* cmake
-        #export PATH="$PWD/cmake/bin:$PATH"
-      )
-    elif [[ "$TRAVIS_OS_NAME" == "linux" ]]; then
-      PY_EXE=python$PYMVER
-      curl -L -O https://github.com/Kitware/CMake/releases/download/v3.13.1/cmake-3.13.1-Linux-x86_64.tar.gz
-      ls -l cmake-*
-      tar xzf cmake-*.tar.gz
-      mv cmake-*x86_64 cmake
-      export PATH="$PWD/cmake/bin:$PATH"
-    fi
- - echo "Using Python executable $PY_EXE"
- # get pip
- - curl -0 https://bootstrap.pypa.io/get-pip.py -o get-pip.py
- - $PY_EXE get-pip.py --user
- # setuptools may be out of date on osx
- - $PY_EXE -m pip install --user -U pip setuptools wheel
- # ensure python bin dir exists (and coverage dependencies installed)
- - $PY_EXE -m pip install --user -U nose codecov coveralls
- # for counting clones, excluding ours
- - |
-    if [[ -n "$GITHUB_API_TOKEN" ]]; then
-      git clone https://$GITHUB_API_TOKEN@github.com/ccp-petmr-codebot/github-stats --branch CCPPETMR/SIRF-SuperBuild
-      # update with last fortnight's clones from GitHub API
-      TRAVIS_REPO_SLUG=CCPPETMR/SIRF-SuperBuild source github-stats/setup.sh
-      # count unique clones, excluding travis, and print total
-      TRAVIS_REPO_SLUG=CCPPETMR/SIRF-SuperBuild gh_stats_count -k uniques
-    fi
- - $PY_EXE --version
- - $PY_EXE -m pip --version
- - $PY_EXE -m pip freeze
- # ccache compiler override
- - ln -s "$(which ccache)" g++
- - ln -s "$(which ccache)" g++-5
- - ln -s "$(which ccache)" g++-6
- - ln -s "$(which ccache)" gcc
- - ln -s "$(which ccache)" gcc-5
- - ln -s "$(which ccache)" gcc-6
- - export PATH="$PWD:$PATH"
- - popd
- # Use Travis' currently checked-out SIRF commit ID to build.
- # Also no point re-downloading SIRF - just use local URL.
- # N.B.: don't put into build matrix to allow caching.
- - BUILD_FLAGS="$BUILD_FLAGS -DPYVER=$PYMVER -DSIRF_URL=$PWD -DSIRF_TAG=$TRAVIS_COMMIT"
- # get SuperBuild
- - cd ..
- - git clone https://github.com/CCPPETMR/SIRF-SuperBuild --recursive -b master
- - cd SIRF-SuperBuild
- - cmake --version
-=======
  # linux g{cc,++}-6 py{27,3}
  - os: linux
    python: 3
@@ -347,6 +128,17 @@
    if [[ "$TRAVIS_OS_NAME" == "osx" ]]; then
      brew update
      BUILD_FLAGS="$BUILD_FLAGS -DSHARED_LIBS_ABS_PATH=ON"
+      # If ITK is required, use conda
+      if [[ $EXTRA_BUILD_FLAGS == *"-DUSE_ITK=ON"* ]] && [[ $EXTRA_BUILD_FLAGS == *"-DUSE_SYSTEM_ITK=ON"* ]]; then
+        echo "Installing ITK via miniconda"
+        wget https://repo.continuum.io/miniconda/Miniconda$PYMVER-latest-MacOSX-x86_64.sh -O miniconda.sh;
+        bash miniconda.sh -b -p $HOME/miniconda
+        hash -r
+        $HOME/miniconda/bin/conda config --set always_yes yes --set changeps1 no
+        $HOME/miniconda/bin/conda update -q conda
+        $HOME/miniconda/bin/conda install -c conda-forge libitk=4.13.1
+        EXTRA_BUILD_FLAGS="$EXTRA_BUILD_FLAGS -DITK_DIR=$HOME/miniconda/lib/cmake/ITK-4.13"
+      fi
      brew install openblas
      # Let CMake find this blas version (note: we use /usr/local/opt/openblas symlink to get the most recent brew version)
      EXTRA_BUILD_FLAGS="$EXTRA_BUILD_FLAGS -DCBLAS_INCLUDE_DIR=/usr/local/opt/openblas/include -DCBLAS_LIBRARY=/usr/local/opt/openblas/lib/libblas.dylib"
@@ -441,7 +233,6 @@
 - cd SIRF-SuperBuild
 - cmake --version
 - echo "cmake flags $BUILD_FLAGS $EXTRA_BUILD_FLAGS"
->>>>>>> c9846869
 
 install:
 - $PY_EXE -m pip install --user --only-binary=numpy,scipy,matplotlib numpy scipy matplotlib deprecation nibabel
@@ -455,23 +246,6 @@
 - source $PWD/INSTALL/bin/env_ccppetmr.sh
 
 script:
-<<<<<<< HEAD
- - ./INSTALL/bin/gadgetron >& gadgetron.log&
- # print for debugging
- - cat builds/SIRF/build/CMakeCache.txt
- - cd builds/SIRF/build
- - echo "about to do sirf ctests"
- - DYLD_PRINT_LIBRARIES=YES ctest -VV
- - echo "finished sirf ctests"
- - cd ../../../
- - DYLD_PRINT_LIBRARIES=YES ctest -VV
- # print for debugging
- - cat builds/SIRF/build/Testing/Temporary/LastTest.log
- # may exceed 4MB travis log limit
- - cat gadgetron.log
-
-
-=======
 - ./INSTALL/bin/gadgetron >& gadgetron.log&
 # print for debugging
 - cat builds/SIRF/build/CMakeCache.txt
@@ -486,7 +260,6 @@
      tail -n 70 gadgetron.log
      travis_terminate $test_fail
    fi
->>>>>>> c9846869
 
 after_success:
 - pushd ../SIRF
