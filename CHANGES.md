--- conflicted
+++ resolved
@@ -8,11 +8,8 @@
 * implemented sorting of MR images
 * implemented reading of MR acquisition data from ISMRMRD file
 * Matlab: in keeping with changes to c++ and python, classes are now called with e.g., `sirf.STIR.obj` instead of `mSTIR.obj`. Aliases can be used to shorten this (e.g., `PET=set_up_PET()` and then `PET.obj`).
-<<<<<<< HEAD
 * added SPECTUBMatrix for (simple) usage in SPECT
-=======
 * Update minimum required version of CMake to 3.9.0.
->>>>>>> 2a92c792
 
 ## v1.1.0
 
