--- conflicted
+++ resolved
@@ -24,11 +24,8 @@
 #define NEW_GADGET_CHAIN(C) if (boost::iequals(name, C::class_name())) \
 return newObjectHandle<GadgetChain, C>();
 
-<<<<<<< HEAD
-=======
 boost::shared_ptr<boost::mutex> Mutex::sptr_mutex_;
 
->>>>>>> d17204ba
 static void*
 unknownObject(const char* obj, const char* name, const char* file, int line)
 {
