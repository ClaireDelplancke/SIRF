--- conflicted
+++ resolved
@@ -1,10 +1,6 @@
 '''
-<<<<<<< HEAD
 GRAPPA reconstruction with an iterative algorithm from CIL: illustrates
 the use of AcquisitionModel in CIL optimisation 
-=======
-Example of reconstruction using CCPi/CIL FISTA algorithm 
->>>>>>> c451e29c
 
 Usage:
   grappa_and_cil.py [--help | options]
@@ -38,17 +34,9 @@
 from docopt import docopt
 args = docopt(__doc__, version=__version__)
 
-<<<<<<< HEAD
-
 from sirf.Utilities import existing_filepath
 from sirf.Utilities import error
 from sirf.Utilities import show_3D_array
-=======
-from sirf.Utilities import existing_filepath
-from sirf.Utilities import error
-from sirf.Utilities import show_3D_array
-
->>>>>>> c451e29c
 from sirf.Gadgetron import petmr_data_path
 from sirf.Gadgetron import AcquisitionData
 from sirf.Gadgetron import AcquisitionModel
@@ -59,28 +47,17 @@
 
 from ccpi.optimisation.funcs import Norm2sq
 from ccpi.optimisation.funcs import ZeroFun
-<<<<<<< HEAD
 from ccpi.optimisation.algs import FISTA, FBPD, CGLS
 #from ccpi.optimisation.ops import PowerMethodNonsquare
-=======
-from ccpi.optimisation.algs import FISTA
-from ccpi.optimisation.ops import PowerMethodNonsquare
->>>>>>> c451e29c
 
 import numpy
 import time
 
-
-<<<<<<< HEAD
-=======
-
->>>>>>> c451e29c
 # process command-line options
 data_file = args['--file']
 data_path = args['--path']
 if data_path is None:
     data_path = petmr_data_path('mr')
-<<<<<<< HEAD
 class Algorithm(object):
     iteration = 0
     stop_cryterion = 'max_iter'
@@ -333,10 +310,6 @@
 
 
 if True:
-=======
-
-def main():
->>>>>>> c451e29c
 
     # locate the input data file
     input_file = existing_filepath(data_path, data_file)
@@ -388,18 +361,6 @@
     # use the acquisition model (forward projection) to simulate acquisition data
     simulated_data = acq_model.forward( image_data )
 
-<<<<<<< HEAD
-=======
-    # USE FISTA
-    little_value = 1e-2
-    x_init = image_data.copy() * little_value
-    # x_init.fill(numpy.random.randn(*image_data.as_array().shape))
-    # x_init.fill(numpy.zeros(numpy.shape(image_data.as_array().shape))+little_value)
-    norm2sq = Norm2sq( A = acq_model , b = simulated_data , c = 1)
-    no_regulariser = ZeroFun()
-    options = {'tol': 1e-4, 'iter': 10, 'memopt':False}
->>>>>>> c451e29c
-
     norm2sq = Norm2sq( A = acq_model , b = simulated_data , c = 1)
     x_init = image_data
     x = x_init.as_array().flatten()
@@ -414,7 +375,6 @@
     
     # calculate Lipschitz constant
     # x_init.fill(numpy.random.randn(*x_init.as_array().shape))
-<<<<<<< HEAD
     lipschitz = PowerMethodNonsquare( acq_model , numiters = 10 , x0 = x_init) [0] 
     norm2sq.L = lipschitz  
     print ("Lipschitz " , norm2sq.L)
@@ -448,10 +408,6 @@
 #%%
     # USE FISTA
     
-=======
-
-    norm2sq.L = PowerMethodNonsquare( acq_model , numiters = 1 , x0 = x_init) [0]
->>>>>>> c451e29c
     #norm2sq.L = 0.5
 #%%
     no_regulariser = ZeroFun()
