--- conflicted
+++ resolved
@@ -172,6 +172,65 @@
     asm_attn = pet.AcquisitionSensitivityModel(bin_eff)
     return asm_attn
 
+class RegulariserWithPreconditioner(object):
+    '''Factory to create the Regulariser with preconditioner'''
+    def get_nonzero_recip(data):
+        """Get the reciprocal of a datacontainer.
+        Voxels where input == 0
+        will have their reciprocal set to 1 (instead of infinity)"""
+        inv_np = data.as_array()
+        inv_np[inv_np == 0] = 1
+        inv_np = 1./inv_np
+        data.fill(inv_np)
+
+    @staticmethod
+    def get_instance(r_alpha, r_iterations, r_tolerance, r_iso, r_nonneg, r_printing, device):
+        # r_iterations = float(args['--reg_iters'])
+        # r_tolerance = 1e-7
+        # r_iso = 0
+        # r_nonneg = 1
+        # r_printing = 0
+        
+        tau = K.adjoint(K.range_geometry().allocate(1))
+        get_nonzero_recip(tau)
+
+        tmp_sigma = K.direct(K.domain_geometry().allocate(1))
+        sigma = 0.*tmp_sigma
+        get_nonzero_recip(sigma[0])
+
+        def precond_proximal(self, x, tau, out=None):
+            """Modify proximal method to work with preconditioned tau"""
+            pars = {'algorithm': FGP_TV,
+                    'input': np.asarray(x.as_array()/tau.as_array(),
+                                        dtype=np.float32),
+                    'regularization_parameter': self.lambdaReg,
+                    'number_of_iterations': self.iterationsTV,
+                    'tolerance_constant': self.tolerance,
+                    'methodTV': self.methodTV,
+                    'nonneg': self.nonnegativity,
+                    'printingOut': self.printing}
+
+            res, info = \
+                regularisers.FGP_TV(pars['input'],
+                                    pars['regularization_parameter'],
+                                    pars['number_of_iterations'],
+                                    pars['tolerance_constant'],
+                                    pars['methodTV'],
+                                    pars['nonneg'],
+                                    self.device)
+            if out is not None:
+                out.fill(res)
+            else:
+                out = x.copy()
+                out.fill(res)
+            out *= tau
+            return out
+
+        FGP_TV.proximal = precond_proximal
+        return FGP_TV(r_alpha, r_iterations, r_tolerance,
+                   r_iso, r_nonneg, r_printing, device)
+
+
 
 def main():
 
@@ -380,22 +439,6 @@
         raise error("Unknown regularisation")
 
     if algorithm == 'pdhg':
-<<<<<<< HEAD
-        normK = K.norm(iterations=10)
-
-        # normK = LinearOperator.PowerMethod(K, iterations=10)[0]
-        # default values
-        sigma = 1/normK
-        tau = 1/normK 
-        sigma = 0.001
-        tau = 1/(sigma*normK**2)
-        print("Norm of the BlockOperator ", normK)
-        algo = PDHG(f=f, g=G, operator=K, sigma=sigma, tau=tau,
-                    max_iteration=1000,
-                    update_objective_interval=update_objective_interval,
-                    log_file="spdhg.log", use_axpby=False)
-=======
-
         # Configure the PDHG algorithm
         if args['--normK'] and not args['--onlyNormK']:
             normK = float(args['--normK'])
@@ -423,51 +466,8 @@
 
             set_up_preconditioned_pdhg()
 
-            def get_nonzero_recip(data):
-                """Get the reciprocal of a datacontainer.
-                Voxels where input == 0
-                will have their reciprocal set to 1 (instead of infinity)"""
-                inv_np = data.as_array()
-                inv_np[inv_np == 0] = 1
-                inv_np = 1./inv_np
-                data.fill(inv_np)
-
-            tau = K.adjoint(K.range_geometry().allocate(1))
-            get_nonzero_recip(tau)
-
-            tmp_sigma = K.direct(K.domain_geometry().allocate(1))
-            sigma = 0.*tmp_sigma
-            get_nonzero_recip(sigma[0])
-
-            def precond_proximal(self, x, tau, out=None):
-                """Modify proximal method to work with preconditioned tau"""
-                pars = {'algorithm': FGP_TV,
-                        'input': np.asarray(x.as_array()/tau.as_array(),
-                                            dtype=np.float32),
-                        'regularization_parameter': self.lambdaReg,
-                        'number_of_iterations': self.iterationsTV,
-                        'tolerance_constant': self.tolerance,
-                        'methodTV': self.methodTV,
-                        'nonneg': self.nonnegativity,
-                        'printingOut': self.printing}
-
-                res, info = \
-                    regularisers.FGP_TV(pars['input'],
-                                        pars['regularization_parameter'],
-                                        pars['number_of_iterations'],
-                                        pars['tolerance_constant'],
-                                        pars['methodTV'],
-                                        pars['nonneg'],
-                                        self.device)
-                if out is not None:
-                    out.fill(res)
-                else:
-                    out = x.copy()
-                    out.fill(res)
-                out *= tau
-                return out
-
-            FGP_TV.proximal = precond_proximal
+            G = RegulariserWithPreconditioner.get_instance(r_alpha, r_iterations,\
+                            r_tolerance, r_iso, r_nonneg, r_printing, device)
             print("Will run proximal with preconditioned tau...")
 
         # If not preconditioned
@@ -479,40 +479,9 @@
             else:
                 tau = 1/(sigma*normK**2)
 
-                def PDHG_new_update(self):
-                    """Modify the PDHG update to allow preconditioning"""
-                    # save previous iteration
-                    self.x_old.fill(self.x)
-                    self.y_old.fill(self.y)
-
-                    # Gradient ascent for the dual variable
-                    self.operator.direct(self.xbar, out=self.y_tmp)
-                    self.y_tmp *= self.sigma
-                    self.y_tmp += self.y_old
-
-                    self.f.proximal_conjugate(
-                        self.y_tmp, self.sigma, out=self.y)
-
-                    # Gradient descent for the primal variable
-                    self.operator.adjoint(self.y, out=self.x_tmp)
-                    self.x_tmp *= -1*self.tau
-                    self.x_tmp += self.x_old
-
-                    self.g.proximal(self.x_tmp, self.tau, out=self.x)
-
-                    # Update
-                    self.x.subtract(self.x_old, out=self.xbar)
-                    self.xbar *= self.theta
-                    self.xbar += self.x
-
-                PDHG.update = PDHG_new_update
-
-            algo = PDHG(f=f, g=G, operator=K, sigma=sigma, tau=tau,
-                        max_iteration=1000,
-                        update_objective_interval=update_obj_fn_interval,
-                        log_file=outp_file+".log")
-
->>>>>>> 088756bc
+            
+                        
+
     elif algorithm == 'spdhg':
         # let's define the subsets as the motion states
         num_subsets = len(K)
@@ -523,21 +492,17 @@
 
         sigma = [0.001 for i in range(num_subsets)]
         sigma = None
-
-        algo = SPDHG(f=f, g=G, operator=K, sigma=sigma, tau=None,
-<<<<<<< HEAD
-                    max_iteration=3000,
-                    update_objective_interval=update_objective_interval, 
-                    prob=prob, log_file="spdhg.log", use_axpby=False
-                    )
-=======
-                     max_iteration=3000,
-                     update_objective_interval=update_obj_fn_interval,
-                     prob=prob, log_file=outp_file+".log")
+        if precond:
+
+            set_up_preconditioned_pdhg()
+
+            G = RegulariserWithPreconditioner.get_instance(r_alpha, r_iterations,\
+                            r_tolerance, r_iso, r_nonneg, r_printing, device)
+            print("Will run proximal with preconditioned tau...")
+        
 
     else:
         raise error("Unknown algorithm: " + algorithm)
->>>>>>> 088756bc
 
     # Get filename
     outp_file = outp_prefix
@@ -580,6 +545,20 @@
 
     psave_callback = functools.partial(
         save_callback, save_interval, nifti, outp_file)
+
+    if algorithm == 'pdhg':
+        algo = PDHG(f=f, g=G, operator=K, sigma=sigma, tau=tau,
+                        max_iteration=1000,
+                        update_objective_interval=update_obj_fn_interval,
+                        log_file=outp_file+".log",
+                        use_axpby=False)
+    elif algorithm == 'spdhg':
+        algo = SPDHG(f=f, g=G, operator=K, sigma=sigma, tau=None,
+                     max_iteration=3000,
+                     update_objective_interval=update_obj_fn_interval,
+                     prob=prob, log_file=outp_file+".log")
+    else:
+        raise ValueError('Unknown algorithm')
     algo.run(num_iters, verbose=True, very_verbose=True,
              callback=psave_callback)
 
