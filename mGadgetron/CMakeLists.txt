--- conflicted
+++ resolved
@@ -31,11 +31,7 @@
   SET_TARGET_PROPERTIES(mgadgetron PROPERTIES
         SUFFIX ".${MATLAB_MEX_EXT}" PREFIX "${MATLAB_PREFIX}"
         LINK_FLAGS "${MATLAB_CXXLINKER_FLAGS}") 
-<<<<<<< HEAD
   target_link_libraries(mgadgetron  cgt iutil ${FFTW3_LIBRARY} ${ISMRMRD_LIBRARIES} ${Boost_LIBRARIES} ${MATLAB_LIBRARIES} )
-=======
-  target_link_libraries(mgadgetron  cgt iutil ${MATLAB_LIBRARIES} )
->>>>>>> 3a3b9ae4
 
   INSTALL(TARGETS mgadgetron DESTINATION ${MATLAB_DEST})
   INSTALL(FILES mgadgetron.h DESTINATION ${MATLAB_DEST})
