--- conflicted
+++ resolved
@@ -343,7 +343,6 @@
         throw std::runtime_error("NiftiImageData<dataType>::get_sum(): Image not initialised.");
 
     double sum = 0;
-<<<<<<< HEAD
     for (unsigned i=0; i<_nifti_image->nvox; ++i)
         sum += double(_data[i]);
     return float(sum);
@@ -357,21 +356,6 @@
 
     unsigned nan_count = 0;
     for (unsigned i=0; i<_nifti_image->nvox; ++i)
-=======
-    for (unsigned i=0; i<_nifti_image->nvox; ++i)
-        sum += double(_data[i]);
-    return float(sum);
-}
-
-template<class dataType>
-unsigned NiftiImageData<dataType>::get_nan_count() const
-{
-    if(!this->is_initialised())
-        throw std::runtime_error("NiftiImageData<dataType>::get_sum(): Image not initialised.");
-
-    unsigned nan_count = 0;
-    for (unsigned i=0; i<_nifti_image->nvox; ++i)
->>>>>>> 2d4f0edc
         if (std::isnan(_data[i]))
             ++nan_count;
 
