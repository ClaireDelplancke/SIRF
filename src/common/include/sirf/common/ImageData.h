--- conflicted
+++ resolved
@@ -57,7 +57,6 @@
             for (; dst != end; ++dst, ++src)
 				*dst = *src;
         }
-<<<<<<< HEAD
         /// Get a clone of the image as a shared pointer
         virtual std::shared_ptr<ImageData> clone_as_sptr() const = 0;
         /// Get geometrical info
@@ -73,14 +72,12 @@
         }
         /// Get image type
         virtual std::string get_image_type() const = 0;
+        /// Write image to file
+        virtual void write(const std::string &filename) const = 0;
     protected:
         /// Populate the geometrical info metadata (from the image's own metadata)
         virtual void set_up_geom_info() = 0;
         std::shared_ptr<VoxelisedGeometricalInfo3D> _geom_info_sptr;
-=======
-        /// Write image to file
-        virtual void write(const std::string &filename) const = 0;
->>>>>>> 78d146b7
 	};
 }
 
