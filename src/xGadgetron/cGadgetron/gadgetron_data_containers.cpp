--- conflicted
+++ resolved
@@ -26,12 +26,8 @@
 \brief Implementation file for SIRF data container classes for Gadgetron data.
 
 \author Evgueni Ovtchinnikov
-<<<<<<< HEAD
 \author Johannes Mayer
-\author CCP PETMR
-=======
 \author SyneRBI
->>>>>>> cd20769e
 */
 #include <cmath>
 #include <iomanip>
