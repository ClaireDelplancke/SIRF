--- conflicted
+++ resolved
@@ -922,49 +922,6 @@
 
     Then these images are stored in memory, used to compute the coilmaps themselves, the
     individual channel reconstructions are discareded and the coilmaps are stored in their stead.
-<<<<<<< HEAD
-
-    This leaves the possibility to compute coilmaps directly based on readily available indi-
-    vidual channel reconstructions.
-    */
-
-    class CoilSensitivitiesVector : public GadgetronImagesVector
-    {
-
-    public:
-
-        CoilSensitivitiesVector() : GadgetronImagesVector(){}
-        CoilSensitivitiesVector(const char * file)
-        {
-            throw std::runtime_error("This has not been implemented yet.");
-        }
-
-        void set_csm_smoothness(int s){csm_smoothness_ = s;}
-
-        void calculate(const MRAcquisitionData& acq)
-        {
-            this->calculate_images(acq);
-            this->calculate_csm();
-        }
-
-        void calculate_images(const MRAcquisitionData& acq);
-        void calculate_csm(GadgetronImagesVector iv);
-
-        CFImage get_csm_as_cfimage(size_t const i) const;
-
-        void get_dim(size_t const num_csm, int* dim) const
-        {
-            GadgetronImagesVector::get_image_dimensions(num_csm, dim);
-
-        }
-
-    protected:
-
-        bool flag_imgs_suitable_for_csm_computation_=false;
-
-
-        void calculate_csm(void);
-=======
 
     This leaves the possibility to compute coilmaps directly based on readily available indi-
     vidual channel reconstructions.
@@ -1004,7 +961,6 @@
     protected:
 
         bool flag_imgs_suitable_for_csm_computation_=false;
->>>>>>> 9f629638
 
         void calculate_csm(ISMRMRD::NDArray<complex_float_t>& cm, ISMRMRD::NDArray<float>& img, ISMRMRD::NDArray<complex_float_t>& csm);
 
