/*
SyneRBI Synergistic Image Reconstruction Framework (SIRF)
Copyright 2015 - 2020 Rutherford Appleton Laboratory STFC
Copyright 2020 University College London
Copyright 2020 Physikalisch-Technische Bundesanstalt (PTB)

This is software developed for the Collaborative Computational
Project in Synergistic Reconstruction for Biomedical Imaging (formerly CCP PETMR)
(http://www.ccpsynerbi.ac.uk/).

Licensed under the Apache License, Version 2.0 (the "License");
you may not use this file except in compliance with the License.
You may obtain a copy of the License at
http://www.apache.org/licenses/LICENSE-2.0
Unless required by applicable law or agreed to in writing, software
distributed under the License is distributed on an "AS IS" BASIS,
WITHOUT WARRANTIES OR CONDITIONS OF ANY KIND, either express or implied.
See the License for the specific language governing permissions and
limitations under the License.

*/

/*!
\file
\ingroup Gadgetron Data Containers
\brief Specification file for data container classes for Gadgetron data.

\author Evgueni Ovtchinnikov
<<<<<<< HEAD
\author Johannes Mayer
\author CCP PETMR
=======
\author SyneRBI
>>>>>>> cd20769e
*/

#ifndef GADGETRON_DATA_CONTAINERS
#define GADGETRON_DATA_CONTAINERS

#include <string>
#include <vector>

#include <boost/algorithm/string.hpp>

#include <ismrmrd/ismrmrd.h>
#include <ismrmrd/dataset.h>
#include <ismrmrd/meta.h>
#include <ismrmrd/xml.h>

#include "sirf/common/DataContainer.h"
#include "sirf/common/MRImageData.h"
#include "sirf/common/multisort.h"
#include "sirf/Gadgetron/ismrmrd_fftw.h"
#include "sirf/Gadgetron/cgadgetron_shared_ptr.h"
#include "sirf/Gadgetron/gadgetron_image_wrap.h"
#include "sirf/iUtilities/LocalisedException.h"

//#define DYNAMIC_CAST(T, X, Y) T& X = (T&)Y
#define DYNAMIC_CAST(T, X, Y) T& X = dynamic_cast<T&>(Y)

/*!
\ingroup Gadgetron Data Containers
\brief Acquisitions filter.

Some acquisitions do not participate directly in the reconstruction process
(e.g. noise calibration acquisitions).
*/
#define TO_BE_IGNORED(acq) \
	(!(acq).isFlagSet(ISMRMRD::ISMRMRD_ACQ_IS_PARALLEL_CALIBRATION) && \
	!(acq).isFlagSet(ISMRMRD::ISMRMRD_ACQ_IS_PARALLEL_CALIBRATION_AND_IMAGING) && \
	!(acq).isFlagSet(ISMRMRD::ISMRMRD_ACQ_LAST_IN_MEASUREMENT) && \
	!(acq).isFlagSet(ISMRMRD::ISMRMRD_ACQ_IS_REVERSE) && \
	(acq).flags() >= (1 << (ISMRMRD::ISMRMRD_ACQ_IS_NOISE_MEASUREMENT - 1)))

/*!
\ingroup Gadgetron Data Containers
\brief Serialized ISMRMRD acquisition header (cf. ismrmrd.h).

*/

namespace sirf {

	class AcquisitionsInfo {
	public:
		AcquisitionsInfo(std::string data = "") : data_(data)
        {
			if (data.empty())
				have_header_ = false;
			else {
				deserialize();
				have_header_ = true;
			}
        }
		AcquisitionsInfo& operator=(std::string data)
		{
			data_ = data;
			if (data.empty())
				have_header_ = false;
			else {
				deserialize();
				have_header_ = true;
			}
			return *this;
		}
		const char* c_str() const { return data_.c_str(); }
		operator std::string&() { return data_; }
		operator const std::string&() const { return data_; }
        bool empty() const { return data_.empty(); }
        const ISMRMRD::IsmrmrdHeader& get_IsmrmrdHeader() const 
		{
			if (!have_header_)
				deserialize();
			return header_; 
		}

	private:
		void deserialize() const
		{
			if (!this->empty())
				ISMRMRD::deserialize(data_.c_str(), header_);
		}
		std::string data_;
        mutable ISMRMRD::IsmrmrdHeader header_;
		bool have_header_;
	};

    class KSpaceSorting
    {
        static int const num_kspace_dims_ = 7 + ISMRMRD::ISMRMRD_Constants::ISMRMRD_USER_INTS;

    public:

        typedef std::array<int, num_kspace_dims_> TagType;
        typedef std::vector<int> SetType;

        KSpaceSorting(){
            for(int i=0; i<num_kspace_dims_; ++i)
                this->tag_[i] = -1;
        }

        KSpaceSorting(TagType tag){
            this->tag_ = tag;
            this->idx_set_ = {};
        }

        KSpaceSorting(TagType tag, SetType idx_set){
            this->tag_ = tag;
            this->idx_set_ = idx_set;
        }

        TagType get_tag(void) const {return tag_;}
        SetType get_idx_set(void) const {return idx_set_;}
        void add_idx_to_set(size_t const idx){this->idx_set_.push_back(idx);}

        static TagType get_tag_from_acquisition(ISMRMRD::Acquisition acq)
        {
            TagType tag;
            tag[0] = acq.idx().average;
            tag[1] = acq.idx().slice;
            tag[2] = acq.idx().contrast;
            tag[3] = acq.idx().phase;
            tag[4] = acq.idx().repetition;
            tag[5] = acq.idx().set;
            tag[6] = 0; //acq.idx().segment;

            for(int i=7; i<tag.size(); ++i)
                tag[i]=acq.idx().user[i];

            return tag;
        }

        bool is_first_set() const {
            bool is_first= (tag_[0] == 0);
            if(is_first)
            {
               for(int dim=2; dim<num_kspace_dims_; ++dim)
                   is_first *= (tag_[dim] == 0);
            }
            return is_first;
        }

    private:

        // order is [average, slice, contrast, phase, repetition, set, segment, user_ (0,...,ISMRMRD_USER_INTS-1)]
        TagType tag_;
        SetType idx_set_;

    };

	/*!
	\ingroup Gadgetron Data Containers
	\brief Abstract MR acquisition data container class.

	*/
	class MRAcquisitionData : public DataContainer {
	public:
		// static methods

		static std::string storage_scheme()
		{
			static bool initialized = false;
			if (!initialized) {
				_storage_scheme = "file";
				initialized = true;
			}
			return _storage_scheme;
		}

		// ISMRMRD acquisitions algebra: acquisitions viewed as vectors of 
		// acquisition data
		// y := a x + b y
		static void axpby
			(complex_float_t a, const ISMRMRD::Acquisition& acq_x,
			complex_float_t b, ISMRMRD::Acquisition& acq_y);
		// the inner (l2) product of x and y
		static complex_float_t dot
			(const ISMRMRD::Acquisition& acq_x, const ISMRMRD::Acquisition& acq_y);
		// elementwise multiplication
		// y := x .* y
		static void multiply
			(const ISMRMRD::Acquisition& acq_x, ISMRMRD::Acquisition& acq_y);
		// elementwise division
		// y := x ./ y
		static void divide
			(const ISMRMRD::Acquisition& acq_x, ISMRMRD::Acquisition& acq_y);
		// l2 norm of x
		static float norm(const ISMRMRD::Acquisition& acq_x);

		// abstract methods

		virtual void empty() = 0;
		virtual void take_over(MRAcquisitionData&) = 0;

		// the number of acquisitions in the container
		virtual unsigned int number() const = 0;

		virtual void get_acquisition(unsigned int num, ISMRMRD::Acquisition& acq) const = 0;
		virtual void set_acquisition(unsigned int num, ISMRMRD::Acquisition& acq) = 0;
		virtual void append_acquisition(ISMRMRD::Acquisition& acq) = 0;

		virtual void copy_acquisitions_info(const MRAcquisitionData& ac) = 0;
		virtual void copy_acquisitions_data(const MRAcquisitionData& ac) = 0;

		// 'export' constructors: workaround for creating 'ABC' objects
		virtual gadgetron::unique_ptr<MRAcquisitionData> new_acquisitions_container() = 0;
		virtual MRAcquisitionData*
			same_acquisitions_container(const AcquisitionsInfo& info) const = 0;

		virtual void set_data(const complex_float_t* z, int all = 1) = 0;
		virtual void get_data(complex_float_t* z, int all = 1);

		// acquisition data algebra
		virtual void dot(const DataContainer& dc, void* ptr) const;
		virtual void axpby(
			const void* ptr_a, const DataContainer& a_x,
			const void* ptr_b, const DataContainer& a_y);
		virtual void multiply(
			const DataContainer& a_x,
			const DataContainer& a_y);
		virtual void divide(
			const DataContainer& a_x,
			const DataContainer& a_y);
		virtual float norm() const;

		virtual void write(const std::string &filename) const;

		// regular methods

		AcquisitionsInfo acquisitions_info() const { return acqs_info_; }
		void set_acquisitions_info(std::string info) { acqs_info_ = info; }

		gadgetron::unique_ptr<MRAcquisitionData> clone() const
		{
			return gadgetron::unique_ptr<MRAcquisitionData>(this->clone_impl());
		}

		bool undersampled() const;
		int get_acquisitions_dimensions(size_t ptr_dim) const;
	
		void sort();
		void sort_by_time();
		bool sorted() const { return sorted_; }
		void set_sorted(bool sorted) { sorted_ = sorted; }

        std::vector<std::vector<int> > get_kspace_order(const bool get_first_subset_order=false) const;
        void organise_kspace();

        virtual void get_subset(MRAcquisitionData& subset, const std::vector<int> subset_idx) const;
        virtual void set_subset(const MRAcquisitionData &subset, const std::vector<int> subset_idx);

		std::vector<int> index() { return index_; }
		const std::vector<int>& index() const { return index_; }

		int index(int i) const
		{
			int ni = index_.size();
			if (ni > 0 && i >= ni || i < 0 || i >= number())
				THROW("Aquisition number is out of range");
			if (ni > 0)
				return index_[i];
			else
				return i;
		}

    	/*! 
    		\brief Reader for ISMRMRD::Acquisition from ISMRMRD file. 
      		*	filename_ismrmrd_with_ext:	filename of ISMRMRD rawdata file with .h5 extension.
      		* 
      		* In case the ISMRMRD::Dataset constructor throws an std::runtime_error the reader catches it, 
      		* displays the message and throws it again.
			* To avoid reading noise samples and other calibration data, the TO_BE_IGNORED macro is employed
			* to exclude potentially incompatible input. 
    	*/
		void read( const std::string& filename_ismrmrd_with_ext );

	protected:
		bool sorted_ = false;
		std::vector<int> index_;
        std::vector<KSpaceSorting> sorting_;
		AcquisitionsInfo acqs_info_;

		static std::string _storage_scheme;
		// new MRAcquisitionData objects will be created from this template
		// using same_acquisitions_container()
		static gadgetron::shared_ptr<MRAcquisitionData> acqs_templ_;

		virtual MRAcquisitionData* clone_impl() const = 0;
		MRAcquisitionData* clone_base() const;

	private:
		void binary_op_(int op, 
			const MRAcquisitionData& a_x, const MRAcquisitionData& a_y,
			complex_float_t a = 0, complex_float_t b = 0);

	};

	/*!
	\ingroup Gadgetron Data Containers
	\brief File implementation of Abstract MR acquisition data container class.

	Acquisitions are stored in HDF5 file.
	*/
	class AcquisitionsFile : public MRAcquisitionData {
	public:
		AcquisitionsFile() { own_file_ = false; }
		AcquisitionsFile
			(std::string filename, bool create_file = false,
			AcquisitionsInfo info = AcquisitionsInfo());
		AcquisitionsFile(AcquisitionsInfo info);
		~AcquisitionsFile();

		// initializes MRAcquisitionData template as AcquisitionsFile
		static void init() {
			static bool initialized = false;
			if (!initialized) {
				acqs_templ_.reset(new AcquisitionsFile());
				_storage_scheme = "file";
				MRAcquisitionData::storage_scheme();
				initialized = true;
			}
		}
		// sets MRAcquisitionData template as AcquisitionsFile
		static void set_as_template()
		{
			init();
			acqs_templ_.reset(new AcquisitionsFile);
			_storage_scheme = "file";
		}

		// implements 'overwriting' of an acquisition file data with new values:
		// in reality, creates new file with new data and deletes the old one
		void take_over_impl(AcquisitionsFile& ac);

		void write_acquisitions_info();

		// implementations of abstract methods

		virtual void empty();
		virtual void take_over(MRAcquisitionData& ad)
		{
			AcquisitionsFile& af = dynamic_cast<AcquisitionsFile&>(ad);
			take_over_impl(af);
		}
		virtual void set_data(const complex_float_t* z, int all = 1);
		virtual unsigned int items() const;
		virtual unsigned int number() const { return items(); }
		virtual void get_acquisition(unsigned int num, ISMRMRD::Acquisition& acq) const;
		virtual void set_acquisition(unsigned int num, ISMRMRD::Acquisition& acq)
		{
			//std::cerr << 
			THROW("AcquisitionsFile::set_acquisition not implemented yet, sorry\n");
		}
		virtual void append_acquisition(ISMRMRD::Acquisition& acq);
		virtual void copy_acquisitions_info(const MRAcquisitionData& ac);
		virtual void copy_acquisitions_data(const MRAcquisitionData& ac);

		virtual AcquisitionsFile*
			same_acquisitions_container(const AcquisitionsInfo& info) const
		{
			return (AcquisitionsFile*) new AcquisitionsFile(info);
		}
		virtual ObjectHandle<DataContainer>* new_data_container_handle() const
		{
			init();
			DataContainer* ptr = acqs_templ_->same_acquisitions_container(acqs_info_);
			return new ObjectHandle<DataContainer>
				(gadgetron::shared_ptr<DataContainer>(ptr));
		}
		virtual gadgetron::unique_ptr<MRAcquisitionData> new_acquisitions_container()
		{
			init();
			return gadgetron::unique_ptr<MRAcquisitionData>
				(acqs_templ_->same_acquisitions_container(acqs_info_));
		}

	private:
		bool own_file_;
		std::string filename_;
		gadgetron::shared_ptr<ISMRMRD::Dataset> dataset_;
		virtual AcquisitionsFile* clone_impl() const
		{
			init();
			return (AcquisitionsFile*)clone_base();
		}
	};

	/*!
	\ingroup Gadgetron Data Containers
	\brief A vector implementation of the abstract MR acquisition data container
	class.

	Acquisitions are stored in an std::vector<shared_ptr<ISMRMRD::Acquisition> >
	object.
	*/
	class AcquisitionsVector : public MRAcquisitionData {
	public:
		AcquisitionsVector(AcquisitionsInfo info = AcquisitionsInfo())
		{
			acqs_info_ = info;
		}
		static void init() 
		{ 
			AcquisitionsFile::init(); 
		}
		static void set_as_template()
		{
			init();
			acqs_templ_.reset(new AcquisitionsVector);
			_storage_scheme = "memory";
		}
		virtual void empty();
		virtual void take_over(MRAcquisitionData& ad) {}
		virtual unsigned int number() const { return (unsigned int)acqs_.size(); }
		virtual unsigned int items() const { return (unsigned int)acqs_.size(); }
		virtual void append_acquisition(ISMRMRD::Acquisition& acq)
		{
			acqs_.push_back(gadgetron::shared_ptr<ISMRMRD::Acquisition>
				(new ISMRMRD::Acquisition(acq)));
		}
		virtual void get_acquisition(unsigned int num, ISMRMRD::Acquisition& acq) const
		{
			int ind = index(num);
			acq = *acqs_[ind];
		}
		virtual void set_acquisition(unsigned int num, ISMRMRD::Acquisition& acq)
		{
			int ind = index(num);
			*acqs_[ind] = acq;
		}
		virtual void copy_acquisitions_info(const MRAcquisitionData& ac)
		{
			acqs_info_ = ac.acquisitions_info();
		}
		virtual void copy_acquisitions_data(const MRAcquisitionData& ac);
		virtual void set_data(const complex_float_t* z, int all = 1);

		virtual AcquisitionsVector* same_acquisitions_container
			(const AcquisitionsInfo& info) const
		{
			return new AcquisitionsVector(info);
		}
		virtual ObjectHandle<DataContainer>* new_data_container_handle() const
		{
			init();
			DataContainer* ptr = acqs_templ_->same_acquisitions_container(acqs_info_);
			return new ObjectHandle<DataContainer>
				(gadgetron::shared_ptr<DataContainer>(ptr));
		}
		virtual gadgetron::unique_ptr<MRAcquisitionData>
			new_acquisitions_container()
		{
			init();
			return gadgetron::unique_ptr<MRAcquisitionData>
				(acqs_templ_->same_acquisitions_container(acqs_info_));
		}

	private:
		std::vector<gadgetron::shared_ptr<ISMRMRD::Acquisition> > acqs_;
		virtual AcquisitionsVector* clone_impl() const
		{
			init();
			return (AcquisitionsVector*)clone_base();
		}
	};

	/*!
	\ingroup Gadgetron Data Containers
	\brief Abstract Gadgetron image data container class.

	*/

	class ISMRMRDImageData : public MRImageData {
	public:
		//ISMRMRDImageData(ISMRMRDImageData& id, const char* attr, 
		//const char* target); //does not build, have to be in the derived class
		
		virtual void empty() = 0;
		virtual unsigned int number() const = 0;
		virtual gadgetron::shared_ptr<ImageWrap> sptr_image_wrap
			(unsigned int im_num) = 0;
		virtual gadgetron::shared_ptr<const ImageWrap> sptr_image_wrap
			(unsigned int im_num) const = 0;
//		virtual ImageWrap& image_wrap(unsigned int im_num) = 0;
//		virtual const ImageWrap& image_wrap(unsigned int im_num) const = 0;
		virtual void append(int image_data_type, void* ptr_image) = 0;
		virtual void append(const ImageWrap& iw) = 0;
		virtual void get_data(complex_float_t* data) const;
		virtual void set_data(const complex_float_t* data);
		virtual void get_real_data(float* data) const;
		virtual void set_real_data(const float* data);
		virtual int read(std::string filename, std::string variable = "", int iv = -1);
		virtual void write(const std::string &filename, const std::string &groupname, const bool dicom) const;
		virtual void write(const std::string &filename) const { this->write(filename, "", false); }
		virtual Dimensions dimensions() const
		{
			Dimensions dim;
			const ImageWrap& iw = image_wrap(0);
			int d[4];
			iw.get_dim(d);
			dim["x"] = d[0];
			dim["y"] = d[1];
			dim["z"] = d[2];
			dim["c"] = d[3];
			dim["n"] = number();
			return dim;
		}
        virtual void get_image_dimensions(unsigned int im_num, int* dim) const
		{
			if (im_num >= number())
				dim[0] = dim[1] = dim[2] = dim[3] = 0;
            const ImageWrap&  iw = image_wrap(im_num);
			iw.get_dim(dim);
		}
		virtual gadgetron::shared_ptr<ISMRMRDImageData> 
			new_images_container() const = 0;
		virtual gadgetron::shared_ptr<ISMRMRDImageData>
			clone(const char* attr, const char* target) = 0;
		virtual int image_data_type(unsigned int im_num) const
		{
			return image_wrap(im_num).type();
		}

		virtual float norm() const;
		virtual void dot(const DataContainer& dc, void* ptr) const;
		virtual void axpby(
			const void* ptr_a, const DataContainer& a_x,
			const void* ptr_b, const DataContainer& a_y);
		virtual void multiply(
			const DataContainer& a_x,
			const DataContainer& a_y);
		virtual void divide(
			const DataContainer& a_x,
			const DataContainer& a_y);

		virtual void sort() = 0;
		bool sorted() const { return sorted_; }
		void set_sorted(bool sorted) { sorted_ = sorted; }
		std::vector<int> index() { return index_; }
		const std::vector<int>& index() const { return index_; }
		int index(int i) const
		{
			int ni = index_.size();
			if (ni > 0 && i >= ni || i < 0 || i >= number())
				THROW("Image number is out of range");
			if (ni > 0)
				return index_[i];
			else
				return i;
		}
		ImageWrap& image_wrap(unsigned int im_num)
		{
			gadgetron::shared_ptr<ImageWrap> sptr_iw = sptr_image_wrap(im_num);
			return *sptr_iw;
		}
		const ImageWrap& image_wrap(unsigned int im_num) const
		{
			const gadgetron::shared_ptr<const ImageWrap>& sptr_iw = 
				sptr_image_wrap(im_num);
			return *sptr_iw;
		}
        /// Set the meta data
        void set_meta_data(const AcquisitionsInfo &acqs_info);
        /// Get the meta data
        const AcquisitionsInfo &get_meta_data() const { return acqs_info_; }


	protected:
		bool sorted_=false;
		std::vector<int> index_;
        AcquisitionsInfo acqs_info_;
	};

	typedef ISMRMRDImageData GadgetronImageData;

	/*!
	\ingroup Gadgetron Data Containers
	\brief A vector implementation of the abstract Gadgetron image data 
	container class.

	Images are stored in an std::vector<shared_ptr<ImageWrap> > object.
	*/

	class GadgetronImagesVector : public GadgetronImageData {
	public:
		typedef ImageData::Iterator BaseIter;
		typedef ImageData::Iterator_const BaseIter_const;
		typedef std::vector<gadgetron::shared_ptr<ImageWrap> >::iterator
			ImageWrapIter;
		typedef std::vector<gadgetron::shared_ptr<ImageWrap> >::const_iterator 
			ImageWrapIter_const;
		class Iterator : public MRImageData::Iterator {
		public:
			Iterator(ImageWrapIter iw, int n, int i, const ImageWrap::Iterator& it) :
				iw_(iw), n_(n), i_(i), iter_(it), end_((**iw).end())
			{}
			Iterator(const Iterator& iter) : iw_(iter.iw_), n_(iter.n_), i_(iter.i_),
				iter_(iter.iter_), end_(iter.end_), sptr_iter_(iter.sptr_iter_)
			{}
			Iterator& operator=(const Iterator& iter)
			{
				iw_ = iter.iw_;
				n_ = iter.n_;
				i_ = iter.i_;
				iter_ = iter.iter_;
				end_ = iter.end_;
				sptr_iter_ = iter.sptr_iter_;
				return *this;
			}
			virtual bool operator==(const BaseIter& ai) const
			{
				DYNAMIC_CAST(const Iterator, i, ai);
				return iter_ == i.iter_;
			}
			virtual bool operator!=(const BaseIter& ai) const
			{
				DYNAMIC_CAST(const Iterator, i, ai);
				return iter_ != i.iter_;
			}
			Iterator& operator++()
			{
				if (i_ >= n_ || (i_ == n_ - 1 && iter_ == end_))
					throw std::out_of_range("cannot advance out-of-range iterator");
				++iter_;
				if (iter_ == end_ && i_ < n_ - 1) {
					++i_;
					++iw_;
					iter_ = (**iw_).begin();
					end_ = (**iw_).end();
				}
				return *this;
			}
			Iterator& operator++(int)
			{
				sptr_iter_.reset(new Iterator(*this));
				if (i_ >= n_ || (i_ == n_ - 1 && iter_ == end_))
					throw std::out_of_range("cannot advance out-of-range iterator");
				++iter_;
				if (iter_ == end_ && i_ < n_ - 1) {
					++i_;
					++iw_;
					iter_ = (**iw_).begin();
					end_ = (**iw_).end();
				}
				return *sptr_iter_;
			}
			NumRef& operator*()
			{
				if (i_ >= n_ || (i_ == n_ - 1 && iter_ == end_))
					throw std::out_of_range
					("cannot dereference out-of-range iterator");
				return *iter_;
			}
		private:
			//std::vector<gadgetron::shared_ptr<ImageWrap> >::iterator iw_;
			ImageWrapIter iw_;
			int n_;
			int i_;
			ImageWrap::Iterator iter_;
			ImageWrap::Iterator end_;
			gadgetron::shared_ptr<Iterator> sptr_iter_;
		};

		class Iterator_const : public MRImageData::Iterator_const {
		public:
			Iterator_const(ImageWrapIter_const iw, int n, int i, 
				const ImageWrap::Iterator_const& it) :
				iw_(iw), n_(n), i_(i), iter_(it), end_((**iw).end_const())
			{}
			Iterator_const(const Iterator_const& iter) : iw_(iter.iw_),
				n_(iter.n_), i_(iter.i_),
				iter_(iter.iter_), end_(iter.end_), sptr_iter_(iter.sptr_iter_)
			{}
			Iterator_const& operator=(const Iterator_const& iter)
			{
				iw_ = iter.iw_;
				n_ = iter.n_;
				i_ = iter.i_;
				iter_ = iter.iter_;
				end_ = iter.end_;
				sptr_iter_ = iter.sptr_iter_;
                return *this;
			}
			bool operator==(const BaseIter_const& ai) const
			{
				DYNAMIC_CAST(const Iterator_const, i, ai);
				return iter_ == i.iter_;
			}
			bool operator!=(const BaseIter_const& ai) const
			{
				DYNAMIC_CAST(const Iterator_const, i, ai);
				return iter_ != i.iter_;
			}
			Iterator_const& operator++()
			{
				if (i_ >= n_ || (i_ == n_ - 1 && iter_ == end_))
					throw std::out_of_range("cannot advance out-of-range iterator");
				++iter_;
				if (iter_ == end_ && i_ < n_ - 1) {
					++i_;
					++iw_;
					iter_ = (**iw_).begin_const();
					end_ = (**iw_).end_const();
				}
				return *this;
			}
			// causes crashes and very inefficient anyway
			//Iterator_const& operator++(int)
			//{
			//	sptr_iter_.reset(new Iterator_const(*this));
			//	if (i_ >= n_ || (i_ == n_ - 1 && iter_ == end_))
			//		throw std::out_of_range("cannot advance out-of-range iterator");
			//	++iter_;
			//	if (iter_ == end_ && i_ < n_ - 1) {
			//		++i_;
			//		++iw_;
			//		iter_ = (**iw_).begin_const();
			//		end_ = (**iw_).end_const();
			//	}
			//	return *sptr_iter_;
			//}
			const NumRef& operator*() const
			{
				if (i_ >= n_ || (i_ == n_ - 1 && iter_ == end_))
					throw std::out_of_range
					("cannot dereference out-of-range iterator");
				ref_.copy(*iter_);
				return ref_;
				//return *iter_;
			}
		private:
			//std::vector<gadgetron::shared_ptr<ImageWrap> >::const_iterator iw_;
			ImageWrapIter_const iw_;
			int n_;
			int i_;
			ImageWrap::Iterator_const iter_;
			ImageWrap::Iterator_const end_;
			mutable NumRef ref_;
			gadgetron::shared_ptr<Iterator_const> sptr_iter_;
		};

		GadgetronImagesVector() : images_()
		{}
        GadgetronImagesVector(const GadgetronImagesVector& images);
		GadgetronImagesVector(GadgetronImagesVector& images, const char* attr,
			const char* target);
		virtual void empty()
		{
			images_.clear();
		}
		virtual unsigned int items() const
		{ 
			return (unsigned int)images_.size(); 
		}
		virtual unsigned int number() const 
		{ 
			return (unsigned int)images_.size(); 
		}
		virtual void append(int image_data_type, void* ptr_image)
		{
			images_.push_back(gadgetron::shared_ptr<ImageWrap>
				(new ImageWrap(image_data_type, ptr_image)));
		}
		virtual void append(const ImageWrap& iw)
		{
			images_.push_back(gadgetron::shared_ptr<ImageWrap>(new ImageWrap(iw)));
		}
		virtual void sort();
		virtual gadgetron::shared_ptr<ImageWrap> sptr_image_wrap
			(unsigned int im_num)
		{
			int i = index(im_num);
			return images_.at(i);
		}
		virtual gadgetron::shared_ptr<const ImageWrap> sptr_image_wrap
			(unsigned int im_num) const
		{
			int i = index(im_num);
			return images_.at(i);
		}
/*		virtual ImageWrap& image_wrap(unsigned int im_num)
		{
			gadgetron::shared_ptr<ImageWrap> sptr_iw = sptr_image_wrap(im_num);
			return *sptr_iw;
		}
		virtual const ImageWrap& image_wrap(unsigned int im_num) const
		{
			const gadgetron::shared_ptr<const ImageWrap>& sptr_iw = 
				sptr_image_wrap(im_num);
			return *sptr_iw;
		}
*/
		virtual ObjectHandle<DataContainer>* new_data_container_handle() const
		{
			return new ObjectHandle<DataContainer>
				(gadgetron::shared_ptr<DataContainer>(new_images_container()));
		}
		virtual gadgetron::shared_ptr<GadgetronImageData> new_images_container() const
		{
			gadgetron::shared_ptr<GadgetronImageData> sptr_img
				((GadgetronImageData*)new GadgetronImagesVector());
			sptr_img->set_meta_data(get_meta_data());
			return sptr_img;
		}
		virtual gadgetron::shared_ptr<GadgetronImageData>
			clone(const char* attr, const char* target)
		{
			return gadgetron::shared_ptr<GadgetronImageData>
				(new GadgetronImagesVector(*this, attr, target));
		}

		virtual Iterator& begin()
		{
			ImageWrapIter iw = images_.begin();
			begin_.reset(new Iterator(iw, images_.size(), 0, (**iw).begin()));
			return *begin_;
		}
		virtual Iterator& end()
		{
			ImageWrapIter iw = images_.begin();
			int n = images_.size();
			for (int i = 0; i < n - 1; i++)
				++iw;
			end_.reset(new Iterator(iw, n, n - 1, (**iw).end()));
			return *end_;
		}
		virtual Iterator_const& begin() const
		{
			ImageWrapIter_const iw = images_.begin();
			begin_const_.reset
				(new Iterator_const(iw, images_.size(), 0, (**iw).begin_const()));
			return *begin_const_;
		}
		virtual Iterator_const& end() const
		{
			ImageWrapIter_const iw = images_.begin();
			int n = images_.size();
			for (int i = 0; i < n - 1; i++)
				++iw;
			end_const_.reset
				(new Iterator_const(iw, n, n - 1, (**iw).end_const()));
			return *end_const_;
		}
		virtual void get_data(complex_float_t* data) const;
		virtual void set_data(const complex_float_t* data);
		virtual void get_real_data(float* data) const;
		virtual void set_real_data(const float* data);

        /// Clone and return as unique pointer.
        std::unique_ptr<GadgetronImagesVector> clone() const
        {
            return std::unique_ptr<GadgetronImagesVector>(this->clone_impl());
        }

        /// Print header info
        void print_header(const unsigned im_num);

        /// Is complex?
        virtual bool is_complex() const;

        /// Reorient image. Requires that dimensions match
        virtual void reorient(const VoxelisedGeometricalInfo3D &geom_info_out);

        /// Populate the geometrical info metadata (from the image's own metadata)
        virtual void set_up_geom_info();

    private:
        /// Clone helper function. Don't use.
        virtual GadgetronImagesVector* clone_impl() const
        {
            return new GadgetronImagesVector(*this);
        }

        std::vector<gadgetron::shared_ptr<ImageWrap> > images_;
        mutable gadgetron::shared_ptr<Iterator> begin_;
        mutable gadgetron::shared_ptr<Iterator> end_;
        mutable gadgetron::shared_ptr<Iterator_const> begin_const_;
        mutable gadgetron::shared_ptr<Iterator_const> end_const_;
    };

    /*!
    \ingroup Gadgetron Data Containers
    \brief A coil sensitivities container based on the GadgetronImagesVector class.

    Coil sensitivities can be computed directly form Acquisition data where in the first
    step the vector of the GadgetronImagesVector is used to store the individual channels.

    Then these images are stored in memory, used to compute the coilmaps themselves, the
    individual channel reconstructions are discareded and the coilmaps are stored in their stead.

    This leaves the possibility to compute coilmaps directly based on readily available indi-
    vidual channel reconstructions.
    */

    class CoilSensitivitiesVector : public GadgetronImagesVector
    {

    public:

        CoilSensitivitiesVector() : GadgetronImagesVector(){}
        CoilSensitivitiesVector(const char * file)
        {
            throw std::runtime_error("This has not been implemented yet.");
        }

        void set_csm_smoothness(int s){csm_smoothness_ = s;}
        void append_csm(int nx, int ny, int nz, int nc, const float* re, const float* im);

        void calculate(const MRAcquisitionData& acq)
        {
            this->calculate_images(acq);
            this->calculate_csm();
        }

        void calculate_csm(GadgetronImagesVector iv);

        CFImage get_csm_as_cfimage(size_t const i) const;

        void get_dim(size_t const num_csm, int* dim) const
        {
            GadgetronImagesVector::get_image_dimensions(num_csm, dim);

        }
        void get_data(size_t const num_csm, float* re, float* im) const
        {
            void* vptr_coil_img = new CFImage(this->get_csm_as_cfimage(num_csm));
            sirf::ImageWrap iw(ISMRMRD::ISMRMRD_CXFLOAT, vptr_coil_img);
            iw.get_complex_data(re,im);
        }

    protected:

        bool flag_imgs_suitable_for_csm_computation_=false;

        void calculate_images(const MRAcquisitionData& acq);
        void calculate_csm(void);

        void calculate_csm(ISMRMRD::NDArray<complex_float_t>& cm, ISMRMRD::NDArray<float>& img, ISMRMRD::NDArray<complex_float_t>& csm);

        void forward(){
            throw LocalisedException("This has not been implemented yet." , __FILE__, __LINE__);
        }
        void backward(){
            throw LocalisedException("This has not been implemented yet." , __FILE__, __LINE__);
        }


    private:
        int csm_smoothness_=0;
        void smoothen_(int nx, int ny, int nz, int nc, complex_float_t* u, complex_float_t* v, int* obj_mask, int w);
        void mask_noise_(int nx, int ny, int nz, float* u, float noise, int* mask);
        float max_diff_(int nx, int ny, int nz, int nc, float small_grad, complex_float_t* u, complex_float_t* v);
        float max_(int nx, int ny, int nz, float* u);

    };

}

#endif




<|MERGE_RESOLUTION|>--- conflicted
+++ resolved
@@ -26,12 +26,8 @@
 \brief Specification file for data container classes for Gadgetron data.
 
 \author Evgueni Ovtchinnikov
-<<<<<<< HEAD
 \author Johannes Mayer
-\author CCP PETMR
-=======
 \author SyneRBI
->>>>>>> cd20769e
 */
 
 #ifndef GADGETRON_DATA_CONTAINERS
