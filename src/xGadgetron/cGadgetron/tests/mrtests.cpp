/*
<<<<<<< HEAD
CCP PETMR Synergistic Image Reconstruction Framework (SIRF)
Copyright 2020 Rutherford Appleton Laboratory STFC

This is software developed for the Collaborative Computational
Project in Positron Emission Tomography and Magnetic Resonance imaging
(http://www.ccppetmr.ac.uk/).
=======
SyneRBI Synergistic Image Reconstruction Framework (SIRF)
Copyright 2019 - 2020 Rutherford Appleton Laboratory STFC
Copyright 2019 - 2020 University College London

This is software developed for the Collaborative Computational
Project in Synergistic Reconstruction for Biomedical Imaging (formerly CCP PETMR)
(http://www.ccpsynerbi.ac.uk/).
>>>>>>> cd20769e

Licensed under the Apache License, Version 2.0 (the "License");
you may not use this file except in compliance with the License.
You may obtain a copy of the License at
http://www.apache.org/licenses/LICENSE-2.0
Unless required by applicable law or agreed to in writing, software
distributed under the License is distributed on an "AS IS" BASIS,
WITHOUT WARRANTIES OR CONDITIONS OF ANY KIND, either express or implied.
See the License for the specific language governing permissions and
limitations under the License.

*/

/*!
\file
<<<<<<< HEAD
\ingroup Gadgetron Extensions
\brief MR related C++ tests

\author Johannes Mayer
\author CCP PETMR
*/


=======
\ingroup Gadgetron Tests

\author Evgueni Ovtchinnikov
\author Richard Brown
\author SyneRBI
*/

>>>>>>> cd20769e
#include <iostream>
#include <cstdlib>

#include "sirf/Gadgetron/gadgetron_data_containers.h"
#include "sirf/Gadgetron/gadgetron_x.h"

#include "mrtest_auxiliary_funs.h"

using namespace sirf;

bool test_get_kspace_order(const std::string& fname_input)
{
    try
    {
        std::cout << "Running test " << __FUNCTION__ << std::endl;

        sirf::AcquisitionsVector av_slice;
        av_slice.read(fname_input);
        av_slice.sort();

        auto kspace_sorting_slice = av_slice.get_kspace_order();

        return true;

    }
    catch( std::runtime_error const &e)
    {
        std::cout << "Exception caught " <<__FUNCTION__ <<" .!" <<std::endl;
        std::cout << e.what() << std::endl;
        throw;
    }
}

bool test_get_subset(const std::string& fname_input)
{
    try
    {
        std::cout << "Running test " << __FUNCTION__ << std::endl;

        sirf::AcquisitionsVector av;
        av.read(fname_input);

        std::vector<int> subset_idx;
        for(int i=0; i<av.number()/10; ++i)
            subset_idx.push_back(i);

        sirf::AcquisitionsVector subset;
        av.get_subset(subset, subset_idx);

        return true;

    }
    catch( std::runtime_error const &e)
    {
        std::cout << "Exception caught " <<__FUNCTION__ <<" .!" <<std::endl;
        std::cout << e.what() << std::endl;
        throw;
    }
}

bool test_CoilSensitivitiesVector_calculate(const std::string& fname_input)
{
    try
    {
        std::cout << "Running test " << __FUNCTION__ << std::endl;

        sirf::AcquisitionsVector av;
        av.read(fname_input);

        sirf::preprocess_acquisition_data(av);

        CoilSensitivitiesVector csv;
        csv.set_csm_smoothness(50);
        csv.calculate(av);

        std::cout << "We have " << csv.items() << " coilmaps" << std::endl;

        for(int i=0; i<csv.items(); ++i)
        {
            gadgetron::shared_ptr<ImageWrap> sptr_iw = csv.sptr_image_wrap(i);

            std::stringstream fname_out;
            fname_out << "output_" << __FUNCTION__ << "_" << i;

            sirf::write_cfimage_to_raw(fname_out.str(), *sptr_iw);
        }

        return true;

    }
    catch( std::runtime_error const &e)
    {
        std::cout << "Exception caught " <<__FUNCTION__ <<" .!" <<std::endl;
        std::cout << e.what() << std::endl;
        throw;
    }
}

bool test_CoilSensitivitiesVector_get_csm_as_cfimage(const std::string& fname_input)
{
    try
    {
        std::cout << "Running test " << __FUNCTION__ << std::endl;

        sirf::AcquisitionsVector av;
        av.read(fname_input);

        sirf::preprocess_acquisition_data(av);

        CoilSensitivitiesVector csv;
        csv.calculate(av);

        std::cout << "We have " << csv.items() << " coilmaps" << std::endl;

        for(int i=0; i<csv.items(); ++i)
        {
            CFImage img = csv.get_csm_as_cfimage(i);

            std::stringstream fname_out;
            fname_out << "output_" << __FUNCTION__ << "_" << i;

            sirf::write_cfimage_to_raw(fname_out.str(), img);
        }

        return true;

    }
    catch( std::runtime_error const &e)
    {
        std::cout << "Exception caught " <<__FUNCTION__ <<" .!" <<std::endl;
        std::cout << e.what() << std::endl;
        throw;
    }
}



int main ( int argc, char* argv[])
{

	try{

        std::string SIRF_PATH;
        if (argc==1)
            SIRF_PATH = getenv("SIRF_PATH");
        else
            SIRF_PATH = argv[1];

        std::string data_path = SIRF_PATH + "/data/examples/MR/simulated_MR_2D_cartesian_Grappa2.h5";

//        test_get_kspace_order(data_path);
//        test_get_subset(data_path);
        test_CoilSensitivitiesVector_calculate(data_path);
        test_CoilSensitivitiesVector_get_csm_as_cfimage(data_path);
        return 0;
	}
    catch(const std::exception &error) {
        std::cerr << "\nHere's the error:\n\t" << error.what() << "\n\n";
        return EXIT_FAILURE;
    }
    return EXIT_SUCCESS;
}
<|MERGE_RESOLUTION|>--- conflicted
+++ resolved
@@ -1,12 +1,4 @@
 /*
-<<<<<<< HEAD
-CCP PETMR Synergistic Image Reconstruction Framework (SIRF)
-Copyright 2020 Rutherford Appleton Laboratory STFC
-
-This is software developed for the Collaborative Computational
-Project in Positron Emission Tomography and Magnetic Resonance imaging
-(http://www.ccppetmr.ac.uk/).
-=======
 SyneRBI Synergistic Image Reconstruction Framework (SIRF)
 Copyright 2019 - 2020 Rutherford Appleton Laboratory STFC
 Copyright 2019 - 2020 University College London
@@ -14,7 +6,6 @@
 This is software developed for the Collaborative Computational
 Project in Synergistic Reconstruction for Biomedical Imaging (formerly CCP PETMR)
 (http://www.ccpsynerbi.ac.uk/).
->>>>>>> cd20769e
 
 Licensed under the Apache License, Version 2.0 (the "License");
 you may not use this file except in compliance with the License.
@@ -30,24 +21,13 @@
 
 /*!
 \file
-<<<<<<< HEAD
 \ingroup Gadgetron Extensions
 \brief MR related C++ tests
 
 \author Johannes Mayer
-\author CCP PETMR
-*/
-
-
-=======
-\ingroup Gadgetron Tests
-
-\author Evgueni Ovtchinnikov
-\author Richard Brown
 \author SyneRBI
 */
 
->>>>>>> cd20769e
 #include <iostream>
 #include <cstdlib>
 
