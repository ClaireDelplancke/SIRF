--- conflicted
+++ resolved
@@ -28,14 +28,8 @@
   add_library(mgadgetron SHARED mgadgetron.c)
   # fix output name and link flags
   SET_TARGET_PROPERTIES(mgadgetron PROPERTIES
-<<<<<<< HEAD
         SUFFIX ".${MATLAB_MEX_EXT}" PREFIX "${MATLAB_PREFIX}") 
-  target_link_libraries(mgadgetron  cgt iutil ${FFTW3_LIBRARY} ${ISMRMRD_LIBRARIES} ${Boost_LIBRARIES} ${Matlab_LIBRARIES} )
-=======
-        SUFFIX ".${MATLAB_MEX_EXT}" PREFIX "${MATLAB_PREFIX}"
-        LINK_FLAGS "${MATLAB_CXXLINKER_FLAGS}") 
-  target_link_libraries(mgadgetron  cgadgetron iutilities ${FFTW3_LIBRARY} ${ISMRMRD_LIBRARIES} ${Boost_LIBRARIES} ${MATLAB_LIBRARIES} )
->>>>>>> 9016a8d1
+  target_link_libraries(mgadgetron  cgadgetron iutilities ${FFTW3_LIBRARY} ${ISMRMRD_LIBRARIES} ${Boost_LIBRARIES} ${Matlab_LIBRARIES} )
 
   INSTALL(TARGETS mgadgetron DESTINATION "${MATLAB_DEST}")
   INSTALL(FILES mgadgetron.h DESTINATION "${MATLAB_DEST}")
