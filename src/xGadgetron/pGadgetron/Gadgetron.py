''' 
Object-Oriented wrap for the cGadgetron-to-Python interface pygadgetron.py
'''

# CCP PETMR Synergistic Image Reconstruction Framework (SIRF)
# Copyright 2015 - 2017 Rutherford Appleton Laboratory STFC
#
# This is software developed for the Collaborative Computational
# Project in Positron Emission Tomography and Magnetic Resonance imaging
# (http://www.ccppetmr.ac.uk/).
#
# Licensed under the Apache License, Version 2.0 (the "License");
#   you may not use this file except in compliance with the License.
#   You may obtain a copy of the License at
#       http://www.apache.org/licenses/LICENSE-2.0
#   Unless required by applicable law or agreed to in writing, software
#   distributed under the License is distributed on an "AS IS" BASIS,
#   WITHOUT WARRANTIES OR CONDITIONS OF ANY KIND, either express or implied.
#   See the License for the specific language governing permissions and
#   limitations under the License.

import abc
import numpy
import os
try:
    import pylab
    HAVE_PYLAB = True
except:
    HAVE_PYLAB = False
import sys
import time

from pUtilities import *
from sirf import SIRF
from sirf.SIRF import DataContainer
import pyiutilities as pyiutil
import pygadgetron
import sirf.pysirf as pysirf

if sys.version_info[0] >= 3 and sys.version_info[1] >= 4:
    ABC = abc.ABC
else:
    ABC = abc.ABCMeta('ABC', (), {})

# max number of acquisitions dimensiona
MAX_ACQ_DIMENSIONS = 16

# mask for image-related acquisitions
IMAGE_DATA_MASK = 0x11BFFFF

# image type
ISMRMRD_IMTYPE_MAGNITUDE = 1
ISMRMRD_IMTYPE_PHASE     = 2
ISMRMRD_IMTYPE_REAL      = 3
ISMRMRD_IMTYPE_IMAG      = 4

#image data type
ISMRMRD_USHORT   = 1 ##, /**< corresponds to uint16_t */
ISMRMRD_SHORT    = 2 ##, /**< corresponds to int16_t */
ISMRMRD_UINT     = 3 ##, /**< corresponds to uint32_t */
ISMRMRD_INT      = 4 ##, /**< corresponds to int32_t */
ISMRMRD_FLOAT    = 5 ##, /**< corresponds to float */
ISMRMRD_DOUBLE   = 6 ##, /**< corresponds to double */
ISMRMRD_CXFLOAT  = 7 ##, /**< corresponds to complex float */
ISMRMRD_CXDOUBLE = 8 ##  /**< corresponds to complex double */

###########################################################
############ Utilities for internal use only ##############
def _setParameter(hs, set, par, hv):
    try_calling(pygadgetron.cGT_setParameter(hs, set, par, hv))
def _set_int_par(handle, set, par, value):
    h = pyiutil.intDataHandle(value)
    _setParameter(handle, set, par, h)
    pyiutil.deleteDataHandle(h)
def _int_par(handle, set, par):
    h = pygadgetron.cGT_parameter(handle, set, par)
    check_status(h)
    value = pyiutil.intDataFromHandle(h)
    pyiutil.deleteDataHandle(h)
    return value
def _int_pars(handle, set, par, n):
    h = pygadgetron.cGT_parameter(handle, set, par)
    check_status(h)
    for i in range(n):
        value += (pyiutil.intDataItemFromHandle(h, i),)
    pyiutil.deleteDataHandle(h)
    return value
def _uint16_pars(handle, set, par, n):
    h = pygadgetron.cGT_parameter(handle, set, par)
    check_status(h)
    value = ()
    for i in range(n):
        value += (pyiutil.uint16DataItemFromHandle(h, i),)
    pyiutil.deleteDataHandle(h)
    return value
def _uint32_pars(handle, set, par, n):
    h = pygadgetron.cGT_parameter(handle, set, par)
    check_status(h)
    value = ()
    for i in range(n):
        value += (pyiutil.uint32DataItemFromHandle(h, i),)
    pyiutil.deleteDataHandle(h)
    return value
def _uint64_pars(handle, set, par, n):
    h = pygadgetron.cGT_parameter(handle, set, par)
    check_status(h)
    value = ()
    for i in range(n):
        value += (pyiutil.uint64DataItemFromHandle(h, i),)
    pyiutil.deleteDataHandle(h)
    return value
def _char_par(handle, set, par):
    h = pygadgetron.cGT_parameter(handle, set, par)
    check_status(h)
    value = pyiutil.charDataFromHandle(h)
    pyiutil.deleteDataHandle(h)
    return value
def _float_par(handle, set, par):
    h = pygadgetron.cGT_parameter(handle, set, par)
    check_status(h)
    v = pyiutil.floatDataFromHandle(h)
    pyiutil.deleteDataHandle(h)
    return v
def _float_pars(handle, set, par, n):
    h = pygadgetron.cGT_parameter(handle, set, par)
    check_status(h)
    value = ()
    for i in range(n):
        value += (pyiutil.floatDataItemFromHandle(h, i),)
    pyiutil.deleteDataHandle(h)
    return value
def _parameterHandle(hs, set, par):
    handle = pygadgetron.cGT_parameter(hs, set, par)
    check_status(handle)
    return handle
###########################################################

# data path finding helper functions
def mr_data_path():
    '''
    Returns default path to MR raw data files.
    '''
    return petmr_data_path('mr')
def raw_data_path():
    '''
    Returns default path to MR raw data files.
    '''
    return petmr_data_path('mr')

### low-level client functionality
### likely to be obsolete - not used for a long time
##class ClientConnector:
##    def __init__(self):
##        self.handle = None
##        self.handle = pygadgetron.cGT_newObject('GTConnector')
##        check_status(self.handle)
##    def __del__(self):
##        if self.handle is not None:
##            pyiutil.deleteDataHandle(self.handle)
##    def set_timeout(self, timeout):
##        handle = pygadgetron.cGT_setConnectionTimeout(self.handle, timeout)
##        check_status(handle)
##        pyiutil.deleteDataHandle(handle)
##    def connect(self, host, port):
##        handle = pygadgetron.cGT_connect(self.handle, host, port)
##        check_status(handle)
##        pyiutil.deleteDataHandle(handle)
##    def disconnect(self):
##        handle = pygadgetron.cGT_disconnect(self.handle)
##        check_status(handle)
##        pyiutil.deleteDataHandle(handle)
##    def register_images_receiver(self, imgs):
##        handle = pygadgetron.cGT_registerImagesReceiver\
##            (self.handle, imgs.handle)
##        check_status(handle)
##        pyiutil.deleteDataHandle(handle)
##    def config_gadget_chain(self, gc):
##        handle = pygadgetron.cGT_configGadgetChain(self.handle, gc.handle)
##        check_status(handle)
##        pyiutil.deleteDataHandle(handle)
##    def send_config_file(self, file):
##        handle = pygadgetron.cGT_sendConfigFile(self.handle, file)
##        check_status(handle)
##        pyiutil.deleteDataHandle(handle)
##    def send_parameters(self, par):
##        handle = pygadgetron.cGT_sendParameters(self.handle, par)
##        check_status(handle)
##        pyiutil.deleteDataHandle(handle)
##    def send_acquisitions(self, acq):
##        handle = pygadgetron.cGT_sendAcquisitions(self.handle, acq.handle)
##        check_status(handle)
##        pyiutil.deleteDataHandle(handle)
##    def send_images(self, img):
##        handle = pygadgetron.cGT_sendImages(self.handle, img.handle)
##        check_status(handle)
##        pyiutil.deleteDataHandle(handle)

<<<<<<< HEAD
# base class for complex data container classes
class DataContainer(ABC):
    '''
    Class for an abstract data container.
    '''
    def __init__(self):
        self.handle = None
    def __del__(self):
        if self.handle is not None:
            pyiutil.deleteDataHandle(self.handle)
    @abc.abstractmethod
    def same_object(self):
        '''
        Returns an object of the same type as self.
        '''
        pass
    def number(self):
        '''
        Returns the number of items in the container.
        '''
        assert self.handle is not None
        handle = pygadgetron.cGT_dataItems(self.handle)
        check_status(handle)
        n = pyiutil.intDataFromHandle(handle)
        pyiutil.deleteDataHandle(handle)
        return n
    def norm(self):
        '''
        Returns the 2-norm of the container data viewed as a vector.
        '''
        assert self.handle is not None
        handle = pygadgetron.cGT_norm(self.handle)
        check_status(handle)
        r = pyiutil.floatDataFromHandle(handle)
        pyiutil.deleteDataHandle(handle)
        return r;
    def dot(self, other):
        '''
        Returns the dot product of the container data with another container 
        data viewed as vectors.
        other: DataContainer
        '''
##        assert self.handle is not None
##        assert type(self) == type(other)
        assert_validities(self, other)
        handle = pygadgetron.cGT_dot(self.handle, other.handle)
        check_status(handle)
        re = pyiutil.floatReDataFromHandle(handle)
        im = pyiutil.floatImDataFromHandle(handle)
        pyiutil.deleteDataHandle(handle)
        return complex(re, im)
    def multiply(self, other):
        '''
        Returns the elementwise product of this and another container 
        data viewed as vectors.
        other: DataContainer
        '''
        assert_validities(self, other)
        z = self.same_object()
        z.handle = pygadgetron.cGT_multiply(self.handle, other.handle)
        check_status(z.handle)
        return z
    def divide(self, other):
        '''
        Returns the elementwise ratio of this and another container 
        data viewed as vectors.
        other: DataContainer
        '''
        assert_validities(self, other)
        z = self.same_object()
        z.handle = pygadgetron.cGT_divide(self.handle, other.handle)
        check_status(z.handle)
        return z
    def __add__(self, other):
        '''
        Overloads + for data containers.
        Returns the sum of the container data with another container 
        data viewed as vectors.
        other: DataContainer
        '''
##        assert self.handle is not None
##        assert type(self) == type(other)
        assert_validities(self, other)
        z = self.same_object()
        z.handle = pygadgetron.cGT_axpby\
            (1.0, 0.0, self.handle, 1.0, 0.0, other.handle)
        return z;
    def __sub__(self, other):
        '''
        Overloads - for data containers.
        Returns the difference of the container data with another container 
        data viewed as vectors.
        other: DataContainer
        '''
##        assert self.handle is not None
##        assert type(self) == type(other)
        assert_validities(self, other)
        z = self.same_object()
        z.handle = pygadgetron.cGT_axpby\
            (1.0, 0.0, self.handle, -1.0, 0.0, other.handle)
        return z;
    def __mul__(self, other):
        '''
        Overloads * for data containers multiplication by a scalar or another
        data container. Returns the product self*other if other is a scalar
        or the elementwise product if it is DataContainer.
        other: DataContainer or a (real or complex) scalar
        '''
        assert self.handle is not None
        if type(self) == type(other):
            return self.multiply(other)
        z = self.same_object()
        if type(other) == type(0):
            other = float(other)
        if type(other) == type(complex(0,0)):
            z.handle = pygadgetron.cGT_axpby\
                (other.real, other.imag, self.handle, 0, 0, self.handle)
            return z;
        elif type(other) == type(0.0):
            z.handle = pygadgetron.cGT_axpby\
                (other, 0, self.handle, 0, 0, self.handle)
            return z;
        else:
            raise error('wrong multiplier')
    def __rmul__(self, other):
        '''
        Overloads * for data containers multiplication by a scalar from
        the left, i.e. computes and returns the product other*self.
        other: a real or complex scalar
        '''
        assert self.handle is not None
        z = self.same_object()
        if type(other) == type(0):
            other = float(other)
        if type(other) == type(complex(0,0)):
            z.handle = pygadgetron.cGT_axpby\
                (other.real, other.imag, self.handle, 0, 0, self.handle)
            return z;
        elif type(other) == type(0.0):
            z.handle = pygadgetron.cGT_axpby\
                (other, 0, self.handle, 0, 0, self.handle)
            return z;
        else:
            raise error('wrong multiplier')
    def __truediv__(self, other):
        '''
        Overloads * for data containers multiplication by a scalar or another
        data container. Returns the product self*other if other is a scalar
        or the elementwise product if it is DataContainer.
        other: DataContainer or a (real or complex) scalar
        '''
        assert self.handle is not None
        if type(self) == type(other):
            return self.divide(other)
        z = self.same_object()
        if type(other) == type(0):
            other = float(other)
        if type(other) == type(complex(0,0)):
            other = 1/other
            z.handle = pygadgetron.cGT_axpby\
                (other.real, other.imag, self.handle, 0, 0, self.handle)
            return z;
        elif type(other) == type(0.0):
            z.handle = pygadgetron.cGT_axpby\
                (1/other, 0, self.handle, 0, 0, self.handle)
            return z;
        else:
            raise error('wrong multiplier')

    @staticmethod
    def axpby(a, x, b, y):
        '''
        Returns a linear combination a*x + b*y of two containers x and y.
        a and b: complex scalars
        x and y: DataContainers
        '''
##        assert type(x) == type(y)
        assert_validities(x, y)
        z = x.same_object()
        z.handle = pygadgetron.cGT_axpby\
            (a.real, a.imag, x.handle, b.real, b.imag, y.handle)
        return z;

    def copy(self):
        '''alias of clone'''
        return self.clone()
    def conjugate(self):
        '''Returns the complex conjugate of the data '''
        if self.handle is not None:
            out = self.clone()
            out.fill(self.as_array().conjugate())
            return out
        else:
            raise error("Empty object cannot be conjugated") 
            
=======
>>>>>>> 88e9a935
class CoilImageData(DataContainer):
    '''
    Class for a coil images container.
    Each item in the container is a 4D complex array of coil images values 
    on an xyz-slice (z-dimension is normally 1).
    '''
    def __init__(self):
        self.handle = None
        self.handle = pygadgetron.cGT_newObject('CoilImages')
        check_status(self.handle)
    def __del__(self):
        if self.handle is not None:
            pyiutil.deleteDataHandle(self.handle)
    def same_object(self):
        return CoilImageData()
    def calculate(self, acqs):
        '''
        Calculates coil images from a given sorted acquisitions.
        acqs: AcquisitionData
        '''
        assert_validity(acqs, AcquisitionData)
        if acqs.is_sorted() is False:
            print('WARNING: acquisitions may be in a wrong order')
        try_calling(pygadgetron.cGT_computeCoilImages\
            (self.handle, acqs.handle))
    def image_dimensions(self):
        '''
        Returns each coil images array dimensions as a tuple (nx, ny, nz, nc),
        where nc is the number of active coils and nx, ny, nz are slice
        dimensions.
        '''
        dim = numpy.ndarray((4,), dtype = numpy.int32)
        pygadgetron.cGT_getCoilDataDimensions\
            (self.handle, 0, dim.ctypes.data)
        return tuple(numpy.asarray(dim))
    def as_array(self, ci_num):
        '''
        Returns specified coil images array as Numpy ndarray.
        ci_num: coil images array (slice) number
        '''
        nx, ny, nz, nc = self.image_dimensions()
        if nx == 0 or ny == 0 or nz == 0 or nc == 0:
            raise error('image data not available')
        re = numpy.ndarray((nc, nz, ny, nx), dtype = numpy.float32)
        im = numpy.ndarray((nc, nz, ny, nx), dtype = numpy.float32)
        pygadgetron.cGT_getCoilData\
            (self.handle, ci_num, re.ctypes.data, im.ctypes.data)
        return re + 1j * im

DataContainer.register(CoilImageData)

class CoilSensitivityData(DataContainer):
    '''
    Class for a coil sensitivity maps (csm) container.
    Each item in the container is a 4D complex array of csm values on an 
    xyz-slice (z-dimension is normally 1).
    '''
    def __init__(self):
        self.handle = None
        self.smoothness = 0
    def __del__(self):
        if self.handle is not None:
            pyiutil.deleteDataHandle(self.handle)
    def same_object(self):
        return CoilSensitivityData()
    def read(self, file):
        if self.handle is not None:
            pyiutil.deleteDataHandle(self.handle)
        self.handle = pygadgetron.cGT_CoilSensitivities(file)
        check_status(self.handle)
    def calculate(self, data, method = None):
        '''
        Calculates coil sensitivity maps from coil images or sorted 
        acquisitions.
        data  : either AcquisitionData or CoilImages
        method: either SRSS (Square Root of the Sum of Squares, default) or 
                Inati
        '''
        if isinstance(data, AcquisitionData):
            if data.is_sorted() is False:
                print('WARNING: acquisitions may be in a wrong order')
        if self.handle is not None:
            pyiutil.deleteDataHandle(self.handle)
        self.handle = pygadgetron.cGT_CoilSensitivities('')
        check_status(self.handle)
        if method is not None:
            method_name, parm_list = name_and_parameters(method)
            parm = parse_arglist(parm_list)
        else:
            method_name = 'SRSS'
            parm = {}
        if isinstance(data, AcquisitionData):
            assert data.handle is not None
            _set_int_par\
                (self.handle, 'coil_sensitivity', 'smoothness', self.smoothness)
            try_calling(pygadgetron.cGT_computeCoilSensitivities\
                (self.handle, data.handle))
        elif isinstance(data, CoilImageData):
            assert data.handle is not None
            if method_name == 'Inati':
#                if not HAVE_ISMRMRDTOOLS:
                try:
                    from ismrmrdtools import coils
                except:
                    raise error('Inati method requires ismrmrd-python-tools')
                nz = data.number()
                for z in range(nz):
                    ci = numpy.squeeze(data.as_array(z))
                    (csm, rho) = coils.calculate_csm_inati_iter(ci)
                    self.append(csm.astype(numpy.complex64))
            elif method_name == 'SRSS':
                if 'niter' in parm:
                    nit = int(parm['niter'])
                    _set_int_par\
                        (self.handle, 'coil_sensitivity', 'smoothness', nit)
                try_calling(pygadgetron.cGT_computeCSMsFromCIs\
                    (self.handle, data.handle))
            else:
                raise error('Unknown method %s' % method_name)
        else:
            raise error('Cannot calculate coil sensitivities from %s' % \
                        repr(type(data)))
    def append(self, csm):
        '''
        Appends a coil sensitivity map to self.
        csm: Numpy ndarray with csm values
        '''
        if self.handle is None:
            self.handle = pygadgetron.cGT_CoilSensitivities('')
            check_status(self.handle)
        shape = csm.shape
        nc = shape[0]
        if csm.ndim == 4:
            nz = shape[1]
            iy = 2
        else:
            nz = 1
            iy = 1
        ny = shape[iy]
        nx = shape[iy + 1]
        re = csm.real.copy()
        im = csm.imag.copy()
        handle = pygadgetron.cGT_appendCSM\
            (self.handle, nx, ny, nz, nc, re.ctypes.data, im.ctypes.data)
        check_status(handle)
        pyiutil.deleteDataHandle(handle)
    def map_dimensions(self):
        '''
        Returns each csm dimensions as a tuple (nx, ny, nz, nc),
        where nc is the number of active coils and nx, ny, nz are slice
        dimensions.
        '''
        assert self.handle is not None
        dim = numpy.ndarray((4,), dtype = numpy.int32)
        pygadgetron.cGT_getCoilDataDimensions\
            (self.handle, 0, dim.ctypes.data)
        return tuple(numpy.asarray(dim))
    def as_array(self, csm_num):
        '''
        Returns specified csm as Numpy ndarray.
        csm_num: csm (slice) number
        '''
        assert self.handle is not None
        nx, ny, nz, nc = self.map_dimensions()
        if nx == 0 or ny == 0 or nz == 0 or nc == 0:
            raise error('image data not available')
        re = numpy.ndarray((nc, nz, ny, nx), dtype = numpy.float32)
        im = numpy.ndarray((nc, nz, ny, nx), dtype = numpy.float32)
        pygadgetron.cGT_getCoilData\
            (self.handle, csm_num, re.ctypes.data, im.ctypes.data)
        return re + 1j * im
    def abs_as_array(self, csm_num):
        '''
        Returns the abs of specified csm as Numpy ndarray.
        csm_num: csm (slice) number
        '''
        assert self.handle is not None
        nx, ny, nz, nc = self.map_dimensions()
        if nx == 0 or ny == 0 or nz == 0 or nc == 0:
            raise error('image data not available')
        array = numpy.ndarray((nc, nz, ny, nx), dtype = numpy.float32)
        pygadgetron.cGT_getCoilDataAbs\
            (self.handle, csm_num, array.ctypes.data)
        return array

DataContainer.register(CoilSensitivityData)

class Image:
    '''
    Class for an MR image.
    '''
    def __init__(self, image_data = None, image_num = 0):
        self.handle = None
        if image_data is not None:
            self.handle = pygadgetron.cGT_imageWrapFromContainer \
                          (image_data.handle, image_num)
            check_status(self.handle)
    def __del__(self):
        if self.handle is not None:
            pyiutil.deleteDataHandle(self.handle)
    def is_real(self):
        assert self.handle is not None
        t = self.data_type()
        return t is not ISMRMRD_CXFLOAT and t is not ISMRMRD_CXDOUBLE
    def version(self):
        assert self.handle is not None
        return _int_par(self.handle, 'image', 'version')
    def flags(self):
        assert self.handle is not None
        return _int_par(self.handle, 'image', 'flags')
    def data_type(self):
        assert self.handle is not None
        return _int_par(self.handle, 'image', 'data_type')
    def measurement_uid(self):
        assert self.handle is not None
        return _int_par(self.handle, 'image', 'measurement_uid')
    def channels(self):
        assert self.handle is not None
        return _int_par(self.handle, 'image', 'channels')
    def average(self):
        assert self.handle is not None
        return _int_par(self.handle, 'image', 'average')
    def slice(self):
        assert self.handle is not None
        return _int_par(self.handle, 'image', 'slice')
    def contrast(self):
        assert self.handle is not None
        return _int_par(self.handle, 'image', 'contrast')
    def phase(self):
        assert self.handle is not None
        return _int_par(self.handle, 'image', 'phase')
    def repetition(self):
        assert self.handle is not None
        return _int_par(self.handle, 'image', 'repetition')
    def set(self):
        assert self.handle is not None
        return _int_par(self.handle, 'image', 'set')
    def acquisition_time_stamp(self):
        assert self.handle is not None
        return _int_par(self.handle, 'image', 'acquisition_time_stamp')
    def image_type(self):
        assert self.handle is not None
        return _int_par(self.handle, 'image', 'image_type')
    def image_index(self):
        assert self.handle is not None
        return _int_par(self.handle, 'image', 'image_index')
    def image_series_index(self):
        assert self.handle is not None
        return _int_par(self.handle, 'image', 'image_series_index')
    def attribute_string_len(self):
        assert self.handle is not None
        return _int_par(self.handle, 'image', 'attribute_string_len')
    def matrix_size(self):
        assert self.handle is not None
        return _uint16_pars(self.handle, 'image', 'matrix_size', 3)[::-1]
    def physiology_time_stamp(self):
        assert self.handle is not None
        return _uint32_pars(self.handle, 'image', 'physiology_time_stamp', 3)
    def field_of_view(self):
        assert self.handle is not None
        return _float_pars(self.handle, 'image', 'field_of_view', 3)
    def position(self):
        assert self.handle is not None
        return _float_pars(self.handle, 'image', 'position', 3)
    def read_dir(self):
        assert self.handle is not None
        return _float_pars(self.handle, 'image', 'read_dir', 3)
    def phase_dir(self):
        assert self.handle is not None
        return _float_pars(self.handle, 'image', 'phase_dir', 3)
    def slice_dir(self):
        assert self.handle is not None
        return _float_pars(self.handle, 'image', 'slice_dir', 3)
    def patient_table_position(self):
        assert self.handle is not None
        return _float_pars \
               (self.handle, 'image', 'patient_table_position', 3)
    def info(self, method):
        return eval('self.' + method + '()')

#class ImageData(DataContainer):
class ImageData(SIRF.ImageData):
    '''
    Class for an MR images container.
    Each item in the container is a 3D complex or float array of the image 
    values on an xyz-slice (z-dimension is normally 1).
    '''
    def __init__(self, file = None):
        self.handle = None
        if file is None:
            return
        self.handle = pygadgetron.cGT_readImages(file)
        check_status(self.handle)
    def __del__(self):
        if self.handle is not None:
            pyiutil.deleteDataHandle(self.handle)
    def same_object(self):
        return ImageData()
    def read_from_file(self, file):
        if self.handle is not None:
            pyiutil.deleteDataHandle(self.handle)
        self.handle = pygadgetron.cGT_readImages(file)
        check_status(self.handle)
    def data_type(self, im_num):
        '''
        Returns the data type for a specified image (see 8 data types above).
        im_num: image (slice) 
        '''
        assert self.handle is not None
        handle = pygadgetron.cGT_imageDataType(self.handle, im_num)
        check_status(handle)
        n = pyiutil.intDataFromHandle(handle)
        pyiutil.deleteDataHandle(handle)
        return n
    def is_real(self):
        assert self.handle is not None
        t = self.data_type(0)
        return t is not ISMRMRD_CXFLOAT and t is not ISMRMRD_CXDOUBLE
    def process(self, list):
        '''
        Returns processed self with an image processor specified by
        a list of gadgets.
        list: Python list of gadget description strings, each gadget 
              description being a string of the form
                '[label:]gadget_name[(property1=value1[,...])]'
              (square brackets embrace optional items, ... stands for etc.)
        '''
        assert self.handle is not None
        ip = ImageDataProcessor(list)
        return ip.process(self)
    def clone(self):
        '''
        Returns a copy of self.
        '''
        assert self.handle is not None
        ip = ImageDataProcessor()
        return ip.process(self)
    def image(self, im_num):
        return Image(self, im_num)
    def write(self, out_file, out_group):
        '''
        Writes self's images to an hdf5 file.
        out_file : the file name (Python string)
        out_group: hdf5 dataset name (Python string)
        '''
        assert self.handle is not None
        try_calling(pygadgetron.cGT_writeImages\
                    (self.handle, out_file, out_group))
    def select(self, attr, value):
        '''
        Creates an images container with images from self with the specified
        value of specified attribute.
        attr : the name of the attribute (Python string)
        value: the value of the attribute (Python string)
        '''
        assert self.handle is not None
        images = ImageData()
        images.handle = pygadgetron.cGT_selectImages(self.handle, attr, value)
        check_status(images.handle)
        return images
    def get_info(self, par):
        '''
        Returns the array of values of the specified image information 
        parameter.
        par: parameter name
        '''
        ni = self.number()
        info = numpy.empty((ni,), dtype = object)
        for i in range(ni):
            image = self.image(i)
            info[i] = image.info(par)
        return info
    def fill(self, data):
        '''
        Fills self's image data with specified values.
        data: Python Numpy array
        '''
        assert self.handle is not None
        if self.is_real():
            try_calling(pygadgetron.cGT_setImagesDataAsFloatArray\
                (self.handle, data.ctypes.data))
        else:
            try_calling(pygadgetron.cGT_setImagesDataAsCmplxArray\
                (self.handle, data.ctypes.data))
    def as_array(self):
        '''
        Returns all self's images as a 3D Numpy ndarray.
        '''
        assert self.handle is not None
        if self.number() < 1:
            return numpy.ndarray((0,0,0), dtype = numpy.float32)
        dim = numpy.ndarray((4,), dtype = numpy.int32)
        image = Image(self)
        pygadgetron.cGT_getImageDim(image.handle, dim.ctypes.data)
        nx = dim[0]
        ny = dim[1]
        nz = dim[2]
        nc = dim[3]
        nz = nz*nc*self.number()
        if self.is_real():
            array = numpy.ndarray((nz, ny, nx), dtype = numpy.float32)
            try_calling(pygadgetron.cGT_getImagesDataAsFloatArray\
                (self.handle, array.ctypes.data))
            return array
        else:
            z = numpy.ndarray((nz, ny, nx), dtype = numpy.complex64)
            try_calling(pygadgetron.cGT_getImagesDataAsCmplxArray\
                (self.handle, z.ctypes.data))
            return z

DataContainer.register(ImageData)

class Acquisition:
    def __init__(self, file = None):
        self.handle = None
    def __del__(self):
        if self.handle is not None:
            pyiutil.deleteDataHandle(self.handle)
    def version(self):
        assert self.handle is not None
        return _int_par(self.handle, 'acquisition', 'version')
    def flags(self):
        '''
        Returns acquisition flags as an integer (each bit corresponding to a 
        flag).
        '''
        assert self.handle is not None
        return _int_par(self.handle, 'acquisition', 'flags')
    def measurement_uid(self):
        assert self.handle is not None
        return _int_par(self.handle, 'acquisition', 'measurement_uid')
    def scan_counter(self):
        assert self.handle is not None
        return _int_par(self.handle, 'acquisition', 'scan_counter')
    def acquisition_time_stamp(self):
        assert self.handle is not None
        return _int_par(self.handle, 'acquisition', 'acquisition_time_stamp')
    def number_of_samples(self):
        '''
        returns the number of samples in the readout direction.
        '''
        assert self.handle is not None
        return _int_par(self.handle, 'acquisition', 'number_of_samples')
    def available_channels(self):
        assert self.handle is not None
        return _int_par(self.handle, 'acquisition', 'available_channels')
    def active_channels(self):
        '''
        Returns the number of active channels (coils).
        '''
        assert self.handle is not None
        return _int_par(self.handle, 'acquisition', 'active_channels')
    def discard_pre(self):
        assert self.handle is not None
        return _int_par(self.handle, 'acquisition', 'discard_pre')
    def discard_post(self):
        assert self.handle is not None
        return _int_par(self.handle, 'acquisition', 'discard_post')
    def center_sample(self):
        assert self.handle is not None
        return _int_par(self.handle, 'acquisition', 'center_sample')
    def encoding_space_ref(self):
        assert self.handle is not None
        return _int_par(self.handle, 'acquisition', 'encoding_space_ref')
    def trajectory_dimensions(self):
        assert self.handle is not None
        return _int_par(self.handle, 'acquisition', 'trajectory_dimensions')
    def kspace_encode_step_1(self):
        assert self.handle is not None
        return _int_par(self.handle, 'acquisition', 'idx_kspace_encode_step_1')
    def kspace_encode_step_2(self):
        assert self.handle is not None
        return _int_par(self.handle, 'acquisition', 'idx_kspace_encode_step_2')
    def average(self):
        assert self.handle is not None
        return _int_par(self.handle, 'acquisition', 'idx_average')
    def slice(self):
        assert self.handle is not None
        return _int_par(self.handle, 'acquisition', 'idx_slice')
    def contrast(self):
        assert self.handle is not None
        return _int_par(self.handle, 'acquisition', 'idx_contrast')
    def phase(self):
        assert self.handle is not None
        return _int_par(self.handle, 'acquisition', 'idx_phase')
    def repetition(self):
        assert self.handle is not None
        return _int_par(self.handle, 'acquisition', 'idx_repetition')
    def set(self):
        assert self.handle is not None
        return _int_par(self.handle, 'acquisition', 'idx_set')
    def segment(self):
        assert self.handle is not None
        return _int_par(self.handle, 'acquisition', 'idx_segment')
    def physiology_time_stamp(self):
        assert self.handle is not None
        return _uint32_pars(self.handle, 'acquisition', 'physiology_time_stamp', 3)
    def channel_mask(self):
        assert self.handle is not None
        return _uint64_pars(self.handle, 'acquisition', 'channel_mask', 16)
    def sample_time_us(self):
        assert self.handle is not None
        return _float_par(self.handle, 'acquisition', 'sample_time_us')
    def position(self):
        assert self.handle is not None
        return _float_pars(self.handle, 'acquisition', 'position', 3)
    def read_dir(self):
        assert self.handle is not None
        return _float_pars(self.handle, 'acquisition', 'read_dir', 3)
    def phase_dir(self):
        assert self.handle is not None
        return _float_pars(self.handle, 'acquisition', 'phase_dir', 3)
    def slice_dir(self):
        assert self.handle is not None
        return _float_pars(self.handle, 'acquisition', 'slice_dir', 3)
    def patient_table_position(self):
        assert self.handle is not None
        return _float_pars \
               (self.handle, 'acquisition', 'patient_table_position', 3)
    def info(self, method):
        return eval('self.' + method + '()')

class AcquisitionData(DataContainer):
    '''
    Class for an MR acquisitions container.
    Each item is a 2D complex array of acquisition samples for each coil.
    '''
    def __init__(self, file = None):
        self.handle = None
        self.sorted = False
        self.info = None
        if file is not None:
            self.handle = pygadgetron.cGT_ISMRMRDAcquisitionsFromFile(file)
            check_status(self.handle)
    def __del__(self):
        if self.handle is not None:
            pyiutil.deleteDataHandle(self.handle)
    @staticmethod
    def set_storage_scheme(scheme):
        '''Sets acquisition data storage scheme.

        scheme = 'file' (default):
            all acquisition data generated from now on will be kept in
            scratch files deleted after the user's script terminates
        scheme = 'memory':
            all acquisition data generated from now on will be kept in RAM
            (avoid if data is very large)
        '''
        try_calling(pygadgetron.cGT_setAcquisitionsStorageScheme(scheme))
    @staticmethod
    def get_storage_scheme():
        '''Returns acquisition data storage scheme.
        '''
        handle = pygadgetron.cGT_getAcquisitionsStorageScheme()
        check_status(handle)
        scheme = pyiutil.charDataFromHandle(handle)
        pyiutil.deleteDataHandle(handle)
        return scheme
    def same_object(self):
        return AcquisitionData()
##    def number_of_acquisitions(self, select = 'image'):
##        assert self.handle is not None
##        dim = self.dimensions(select)
##        return dim[0]
    def number_of_readouts(self, select = 'image'):
        dim = self.dimensions(select)
        return dim[0]
    def sort(self):
        '''
        Sorts acquisitions with respect to (in this order):
            - repetition
            - slice
            - kspace_encode_step_1
        '''
        assert self.handle is not None
        try_calling(pygadgetron.cGT_orderAcquisitions(self.handle))
        self.sorted = True
    def is_sorted(self):
        return self.sorted
    def is_undersampled(self):
        assert self.handle is not None
        return _int_par(self.handle, 'acquisitions', 'undersampled')
    def process(self, list):
        '''
        Returns processed self with an acquisition processor specified by
        a list of gadgets.
        list: Python list of gadget description strings, each gadget 
              description being a string of the form
                '[label:]gadget_name[(property1=value1[,...])]'
              (square brackets embrace optional items, ... stands for etc.)
        '''
        ap = AcquisitionDataProcessor(list)
        return ap.process(self)
    def clone(self):
        '''
        Returns a copy of self.
        '''
        ad = AcquisitionData()
        ad.handle = pygadgetron.cGT_cloneAcquisitions(self.handle)
        check_status(ad.handle)
        return ad;
##        ap = AcquisitionDataProcessor()
##        return ap.process(self)
    def acquisition(self, num):
        '''
        Returns the specified acquisition.
        num: acquisition number
        '''
        assert self.handle is not None
        acq = Acquisition()
        acq.handle = pygadgetron.cGT_acquisitionFromContainer(self.handle, num)
        return acq
    def dimensions(self, select = 'image'):
        '''
        Returns acquisitions dimensions as a tuple (na, nc, ns), where na is
        the number of acquisitions, nc the number of coils and ns the number of
        samples.
        If select is set to 'all', the total number of acquisitions is returned.
        Otherwise, the number of acquisitions directly related to imaging data
        is returned.
        '''
        assert self.handle is not None
        dim = numpy.ones((MAX_ACQ_DIMENSIONS,), dtype = numpy.int32)
        hv = pygadgetron.cGT_getAcquisitionsDimensions\
             (self.handle, dim.ctypes.data)
        #nr = pyiutil.intDataFromHandle(hv)
        pyiutil.deleteDataHandle(hv)
        if select == 'all':
            dim[2] = self.number()
        else:
            dim[2] = numpy.prod(dim[2:])
        return tuple(dim[2::-1])
    def get_info(self, par, which = 'all'):
        '''
        Returns the array of values of the specified acquisition information 
        parameter.
        par: parameter name
        '''
        na, nc, ns = self.dimensions()
        if which == 'all':
            rng = range(na)
        else:
            rng = which
            na = len(rng)
        info = numpy.empty((na,), dtype = object)
        i = 0
        for a in rng: #range(na):
            acq = self.acquisition(a)
            info[i] = acq.info(par)
            i += 1
##            info[a] = acq.info(par)
        return info
    def fill(self, data):
        '''
        Fills self's acquisitions with specified values.
        data: Python Numpy array
        '''
        assert self.handle is not None
        try_calling(pygadgetron.cGT_fillAcquisitionsData\
            (self.handle, data.ctypes.data, 1))
    def as_array(self, select = 'image'):
        '''
        Returns selected self's acquisitions as a 3D Numpy ndarray.
        '''
        assert self.handle is not None
        na = self.number()
        ny, nc, ns = self.dimensions(select)
        if select == 'all': # return all
            return_all = 1
        else: # return only image-related
            return_all = 0
        z = numpy.ndarray((ny, nc, ns), dtype = numpy.complex64)
        try_calling(pygadgetron.cGT_acquisitionsDataAsArray\
            (self.handle, z.ctypes.data, return_all))
        return z
    def write(self, out_file):
        '''
        Writes self's acquisitions to an hdf5 file.
        out_file : the file name (Python string)
        '''
        assert self.handle is not None
        try_calling(pygadgetron.cGT_writeAcquisitions\
                    (self.handle, out_file))

DataContainer.register(AcquisitionData)

class AcquisitionModel:
    '''
    Class for MR acquisition model, an operator that maps images into
    simulated acquisitions.
    '''
    def __init__(self, acqs = None, imgs = None):
        self.handle = None
        if acqs == None:
            self.handle = pygadgetron.cGT_newObject('AcquisitionModel')
        else:
            assert_validity(acqs, AcquisitionData)
            assert_validity(imgs, ImageData)
            self.handle = \
                pygadgetron.cGT_AcquisitionModel(acqs.handle, imgs.handle)
        check_status(self.handle)
    def __del__(self):
        if self.handle is not None:
            pyiutil.deleteDataHandle(self.handle)
    def set_up(self, acqs, imgs):
        assert_validity(acqs, AcquisitionData)
        assert_validity(imgs, ImageData)
        try_calling(pygadgetron.cGT_setUpAcquisitionModel \
            (self.handle, acqs.handle, imgs.handle))
    def set_coil_sensitivity_maps(self, csm):
        '''
        Specifies the coil sensitivity maps to be used by the model.
        csm: CoilSensitivityData
        '''
        assert_validity(csm, CoilSensitivityData)
        try_calling(pygadgetron.cGT_setAcquisitionModelParameter \
            (self.handle, 'coil_sensitivity_maps', csm.handle))
    def forward(self, image):
        '''
        Projects an image into (simulated) acquisitions space.
        The resulting acquisition data simulates the actual data
        expected to be received from the scanner.
        image: ImageData
        '''
        assert_validity(image, ImageData)
        ad = AcquisitionData()
        ad.handle = pygadgetron.cGT_AcquisitionModelForward\
            (self.handle, image.handle)
        check_status(ad.handle)
        return ad;
    def backward(self, ad):
        '''
        Back-projects acquisition data into image space using a complex
        transpose of the forward projection.
        ad: AcquisitionData
        '''
        assert_validity(ad, AcquisitionData)
        image = ImageData()
        image.handle = pygadgetron.cGT_AcquisitionModelBackward\
            (self.handle, ad.handle)
        check_status(image.handle)
        return image
    def direct(self, image):
        '''Projects an image into the (simulated) acquisition space, 
           if the AcquisitionModel is linear. 
           Added for CCPi CIL compatibility

           https://github.com/CCPPETMR/SIRF/pull/237#issuecomment-439894266
        '''
        return self.forward(image)
    def adjoint(self, ad):
        '''Back-projects acquisition data into image space, if the 
           AcquisitionModel is linear
           Added for CCPi CIL compatibility

           https://github.com/CCPPETMR/SIRF/pull/237#issuecomment-439894266
        '''
        return self.backward(ad)
    def is_affine(self):
        '''Returns whether the background term is non zero'''
        return False
    def is_linear(self):
        '''Returns whether the background term is zero'''
        return True

class Gadget:
    '''
    Class for Gadgetron gadgets.
    '''
    def __init__(self, name):
        '''
        Creates a gadget of specified type and properties.
        name: a string of the form gadget_type(property1=value1, ...)
        '''
        self.handle = None
        name, prop = name_and_parameters(name)
        self.handle = pygadgetron.cGT_newObject(name)
        check_status(self.handle)
        if prop is not None:
            self.set_properties(prop)
    def __del__(self):
        if self.handle is not None:
            pyiutil.deleteDataHandle(self.handle)
    def set_property(self, prop, value):
        '''
        Assigns specified value to specified gadget property.
        prop : property name (string)
        value: property value (string)
        '''
        try_calling(pygadgetron.cGT_setGadgetProperty(self.handle, prop, value))
    def set_properties(self, prop):
        '''
        Assigns specified values to specified gadget properties.
        prop: a string with comma-separated list of property value assignments 
              prop_name=prop_value
        '''
        try_calling(pygadgetron.cGT_setGadgetProperties(self.handle, prop))
    def value_of(self, prop):
        '''
        Returns the string representation of the value of specified property.
        prop: property name (string)
        '''
        return _char_par(self.handle, 'gadget', prop)

class GadgetChain:
    '''
    Class for Gadgetron chains.
    '''
    def __init__(self):
        self.handle = pygadgetron.cGT_newObject('GadgetChain')
        check_status(self.handle)
    def __del__(self):
        if self.handle is not None:
            pyiutil.deleteDataHandle(self.handle)
##    def add_reader(self, id, reader):
##        '''
##        Adds reader gadget (a gadget that receives data from the client) to the
##        chain.
##        id    : gadget id (string)
##        reader: Gadget of reader type
##        '''
##        assert isinstance(reader, Gadget)
##        try_calling(pygadgetron.cGT_addReader(self.handle, id, reader.handle))
##    def add_writer(self, id, writer):
##        '''
##        Adds writer gadget (a gadget that sends data to the client) to the
##        chain.
##        id    : gadget id (string)
##        writer: Gadget of writer type
##        '''
##        assert isinstance(writer, Gadget)
##        try_calling(pygadgetron.cGT_addWriter(self.handle, id, writer.handle))
    def add_gadget(self, id, gadget):
        '''
        Adds a gadget to the chain.
        id    : gadget id (string)
        writer: Gadget
        '''
        assert isinstance(gadget, Gadget)
        try_calling(pygadgetron.cGT_addGadget(self.handle, id, gadget.handle))
    def set_gadget_property(self, id, prop, value):
        '''
        Assigns specified value to specified gadget property.
        id   : gadget id
        prop : property name (string)
        value: property value (string)
        '''
        if type(value) == type('abc'):
            v = value
        else:
            v = repr(value).lower()
        hg = _parameterHandle(self.handle, 'gadget_chain', id)
        try_calling(pygadgetron.cGT_setGadgetProperty(hg, prop, v))
        pyiutil.deleteDataHandle(hg)
    def value_of_gadget_property(self, id, prop):
        '''
        Returns the string representation of the value of specified property.
        id  : gadget id
        prop: property name (string)
        '''
        hg = _parameterHandle(self.handle, 'gadget_chain', id)
        hv = _parameterHandle(hg, 'gadget', prop)
        value = pyiutil.charDataFromHandle(hv)
        pyiutil.deleteDataHandle(hg)
        pyiutil.deleteDataHandle(hv)
        return value

class Reconstructor(GadgetChain):
    '''
    Class for a chain of gadgets that has AcquisitionData on input and 
    ImageData on output.
    '''
    def __init__(self, list = None):
        self.handle = None
        self.handle = pygadgetron.cGT_newObject('ImagesReconstructor')
        check_status(self.handle)
        self.input_data = None
        if list is None:
            return
        for i in range(len(list)):
            label, name = label_and_name(list[i])
            self.add_gadget(label, Gadget(name))
    def __del__(self):
        if self.handle is not None:
            pyiutil.deleteDataHandle(self.handle)
    def set_input(self, input_data):
        '''
        Sets the input.
        input_data: AcquisitionData
        '''
        assert isinstance(input_data, AcquisitionData)
        self.input_data = input_data
    def process(self):
        '''
        Processes the input with the gadget chain.
        '''
        if self.input_data is None:
            raise error('no input data')
        try_calling(pygadgetron.cGT_reconstructImages\
             (self.handle, self.input_data.handle))
    def get_output(self, subset = None):
        '''
        Returns specified subset of the output ImageData. If no subset is 
        specified, returns all output.
        subset: the name of the subset (e.g. images, gfactors,...)
        '''
        output = ImageData()
        output.handle = pygadgetron.cGT_reconstructedImages(self.handle)
        check_status(output.handle)
        if subset is None:
            return output
        else:
            return output.select('GADGETRON_DataRole', subset)
    def reconstruct(self, input_data):
        '''
        Returns the output from the chain for specified input.
        input_data: AcquisitionData
        '''
        assert_validity(input_data, AcquisitionData)
        handle = pygadgetron.cGT_reconstructImages\
             (self.handle, input_data.handle)
        check_status(handle)
        pyiutil.deleteDataHandle(handle)
        images = ImageData()
        images.handle = pygadgetron.cGT_reconstructedImages(self.handle)
        check_status(images.handle)
        return images

class ImageDataProcessor(GadgetChain):
    '''
    Class for a chain of gadgets that has ImageData on input and output.
    '''
    def __init__(self, list = None):
        '''
        Creates an image processor specified by a list of gadgets.
        list: Python list of gadget description strings, each gadget 
              description being a string of the form
                '[label:]gadget_name[(property1=value1[,...])]'
              (square brackets embrace optional items, ... stands for etc.)
        '''
        self.handle = None
        self.handle = pygadgetron.cGT_newObject('ImagesProcessor')
        check_status(self.handle)
        # TODO: handle input and output in cSTIR
        self.input_data = None
        self.output_data = None
        if list is None:
            return
        for i in range(len(list)):
            label, name = label_and_name(list[i])
            self.add_gadget(label, Gadget(name))
    def __del__(self):
        if self.handle is not None:
            pyiutil.deleteDataHandle(self.handle)
    def set_input(self, input_data):
        '''
        Sets the input data.
        '''
        assert isinstance(input_data, ImageData)
        self.input_data = input_data
    def process(self, input_data = None):
        '''
        Returns the output from the chain.
        input_data: ImageData
        '''
        if input_data is not None:
            self.set_input(input_data)
        if self.input_data is None:
            raise error('input data not set')
        assert_validity(self.input_data, ImageData)
        image = ImageData()
        image.handle = pygadgetron.cGT_processImages\
             (self.handle, self.input_data.handle)
        check_status(image.handle)
        self.output_data = image
        return image
    def get_output(self):
        '''
        Returns the output data.
        '''
        return self.output_data
##    def apply(self, image): # cannot be done this way (Python passes the value)
##        processed_image = self.process(image)
##        image = processed_image

class AcquisitionDataProcessor(GadgetChain):
    '''
    Class for a chain of gadgets that has AcquisitionData on input and output.
    '''
    def __init__(self, list = None):
        '''
        Creates an acquisition processor specified by a list of gadgets.
        list: Python list of gadget description strings, each gadget 
              description being a string of the form
                '[label:]gadget_name[(property1=value1[,...])]'
              (square brackets embrace optional items, ... stands for etc.)
        '''
        self.handle = None
        self.handle = pygadgetron.cGT_newObject('AcquisitionsProcessor')
        check_status(self.handle)
        self.input_data = None
        self.output_data = None
        if list is None:
            return
        for i in range(len(list)):
            label, name = label_and_name(list[i])
            self.add_gadget(label, Gadget(name))
    def __del__(self):
        if self.handle is not None:
            pyiutil.deleteDataHandle(self.handle)
    def set_input(self, input_data):
        '''
        Sets the input data.
        '''
        assert isinstance(input_data, AcquisitionData)
        self.input_data = input_data
    def process(self, input_data = None):
        '''
        Returns the output from the chain for specified input.
        input_data: AcquisitionData
        '''
        if input_data is not None:
            self.set_input(input_data)
        if self.input_data is None:
            raise error('input data not set')
        assert_validity(self.input_data, AcquisitionData)
        acquisitions = AcquisitionData()
        acquisitions.handle = pygadgetron.cGT_processAcquisitions\
             (self.handle, self.input_data.handle)
        check_status(acquisitions.handle)
        self.output_data = acquisitions
        return acquisitions
    def get_output(self):
        '''
        Returns the output data.
        '''
        return self.output_data

class FullySampledReconstructor(Reconstructor):
    '''
    Class for a reconstructor from fully sampled Cartesian raw data.
    '''
    def __init__(self):
        self.handle = None
        self.handle = pygadgetron.cGT_newObject('SimpleReconstructionProcessor')
        check_status(self.handle)
        self.input_data = None
    def __del__(self):
        if self.handle is not None:
            pyiutil.deleteDataHandle(self.handle)
    
class CartesianGRAPPAReconstructor(Reconstructor):
    '''
    Class for a reconstructor from undersampled Cartesian raw data.
    '''
    def __init__(self):
        self.handle = None
        self.handle = pygadgetron.cGT_newObject\
            ('SimpleGRAPPAReconstructionProcessor')
        check_status(self.handle)
        self.input_data = None
    def __del__(self):
        if self.handle is not None:
            pyiutil.deleteDataHandle(self.handle)
    def compute_gfactors(self, flag):
        self.set_gadget_property('gadget4', 'send_out_gfactor', flag)
    
def preprocess_acquisition_data(input_data):
    '''
    Acquisition processor function that adjusts noise and asymmetrich echo and
    removes readout oversampling.
    '''
    assert isinstance(input_data, AcquisitionData)
    return input_data.process(\
        ['NoiseAdjustGadget', \
         'AsymmetricEchoAdjustROGadget', \
         'RemoveROOversamplingGadget'])
    <|MERGE_RESOLUTION|>--- conflicted
+++ resolved
@@ -195,204 +195,6 @@
 ##        check_status(handle)
 ##        pyiutil.deleteDataHandle(handle)
 
-<<<<<<< HEAD
-# base class for complex data container classes
-class DataContainer(ABC):
-    '''
-    Class for an abstract data container.
-    '''
-    def __init__(self):
-        self.handle = None
-    def __del__(self):
-        if self.handle is not None:
-            pyiutil.deleteDataHandle(self.handle)
-    @abc.abstractmethod
-    def same_object(self):
-        '''
-        Returns an object of the same type as self.
-        '''
-        pass
-    def number(self):
-        '''
-        Returns the number of items in the container.
-        '''
-        assert self.handle is not None
-        handle = pygadgetron.cGT_dataItems(self.handle)
-        check_status(handle)
-        n = pyiutil.intDataFromHandle(handle)
-        pyiutil.deleteDataHandle(handle)
-        return n
-    def norm(self):
-        '''
-        Returns the 2-norm of the container data viewed as a vector.
-        '''
-        assert self.handle is not None
-        handle = pygadgetron.cGT_norm(self.handle)
-        check_status(handle)
-        r = pyiutil.floatDataFromHandle(handle)
-        pyiutil.deleteDataHandle(handle)
-        return r;
-    def dot(self, other):
-        '''
-        Returns the dot product of the container data with another container 
-        data viewed as vectors.
-        other: DataContainer
-        '''
-##        assert self.handle is not None
-##        assert type(self) == type(other)
-        assert_validities(self, other)
-        handle = pygadgetron.cGT_dot(self.handle, other.handle)
-        check_status(handle)
-        re = pyiutil.floatReDataFromHandle(handle)
-        im = pyiutil.floatImDataFromHandle(handle)
-        pyiutil.deleteDataHandle(handle)
-        return complex(re, im)
-    def multiply(self, other):
-        '''
-        Returns the elementwise product of this and another container 
-        data viewed as vectors.
-        other: DataContainer
-        '''
-        assert_validities(self, other)
-        z = self.same_object()
-        z.handle = pygadgetron.cGT_multiply(self.handle, other.handle)
-        check_status(z.handle)
-        return z
-    def divide(self, other):
-        '''
-        Returns the elementwise ratio of this and another container 
-        data viewed as vectors.
-        other: DataContainer
-        '''
-        assert_validities(self, other)
-        z = self.same_object()
-        z.handle = pygadgetron.cGT_divide(self.handle, other.handle)
-        check_status(z.handle)
-        return z
-    def __add__(self, other):
-        '''
-        Overloads + for data containers.
-        Returns the sum of the container data with another container 
-        data viewed as vectors.
-        other: DataContainer
-        '''
-##        assert self.handle is not None
-##        assert type(self) == type(other)
-        assert_validities(self, other)
-        z = self.same_object()
-        z.handle = pygadgetron.cGT_axpby\
-            (1.0, 0.0, self.handle, 1.0, 0.0, other.handle)
-        return z;
-    def __sub__(self, other):
-        '''
-        Overloads - for data containers.
-        Returns the difference of the container data with another container 
-        data viewed as vectors.
-        other: DataContainer
-        '''
-##        assert self.handle is not None
-##        assert type(self) == type(other)
-        assert_validities(self, other)
-        z = self.same_object()
-        z.handle = pygadgetron.cGT_axpby\
-            (1.0, 0.0, self.handle, -1.0, 0.0, other.handle)
-        return z;
-    def __mul__(self, other):
-        '''
-        Overloads * for data containers multiplication by a scalar or another
-        data container. Returns the product self*other if other is a scalar
-        or the elementwise product if it is DataContainer.
-        other: DataContainer or a (real or complex) scalar
-        '''
-        assert self.handle is not None
-        if type(self) == type(other):
-            return self.multiply(other)
-        z = self.same_object()
-        if type(other) == type(0):
-            other = float(other)
-        if type(other) == type(complex(0,0)):
-            z.handle = pygadgetron.cGT_axpby\
-                (other.real, other.imag, self.handle, 0, 0, self.handle)
-            return z;
-        elif type(other) == type(0.0):
-            z.handle = pygadgetron.cGT_axpby\
-                (other, 0, self.handle, 0, 0, self.handle)
-            return z;
-        else:
-            raise error('wrong multiplier')
-    def __rmul__(self, other):
-        '''
-        Overloads * for data containers multiplication by a scalar from
-        the left, i.e. computes and returns the product other*self.
-        other: a real or complex scalar
-        '''
-        assert self.handle is not None
-        z = self.same_object()
-        if type(other) == type(0):
-            other = float(other)
-        if type(other) == type(complex(0,0)):
-            z.handle = pygadgetron.cGT_axpby\
-                (other.real, other.imag, self.handle, 0, 0, self.handle)
-            return z;
-        elif type(other) == type(0.0):
-            z.handle = pygadgetron.cGT_axpby\
-                (other, 0, self.handle, 0, 0, self.handle)
-            return z;
-        else:
-            raise error('wrong multiplier')
-    def __truediv__(self, other):
-        '''
-        Overloads * for data containers multiplication by a scalar or another
-        data container. Returns the product self*other if other is a scalar
-        or the elementwise product if it is DataContainer.
-        other: DataContainer or a (real or complex) scalar
-        '''
-        assert self.handle is not None
-        if type(self) == type(other):
-            return self.divide(other)
-        z = self.same_object()
-        if type(other) == type(0):
-            other = float(other)
-        if type(other) == type(complex(0,0)):
-            other = 1/other
-            z.handle = pygadgetron.cGT_axpby\
-                (other.real, other.imag, self.handle, 0, 0, self.handle)
-            return z;
-        elif type(other) == type(0.0):
-            z.handle = pygadgetron.cGT_axpby\
-                (1/other, 0, self.handle, 0, 0, self.handle)
-            return z;
-        else:
-            raise error('wrong multiplier')
-
-    @staticmethod
-    def axpby(a, x, b, y):
-        '''
-        Returns a linear combination a*x + b*y of two containers x and y.
-        a and b: complex scalars
-        x and y: DataContainers
-        '''
-##        assert type(x) == type(y)
-        assert_validities(x, y)
-        z = x.same_object()
-        z.handle = pygadgetron.cGT_axpby\
-            (a.real, a.imag, x.handle, b.real, b.imag, y.handle)
-        return z;
-
-    def copy(self):
-        '''alias of clone'''
-        return self.clone()
-    def conjugate(self):
-        '''Returns the complex conjugate of the data '''
-        if self.handle is not None:
-            out = self.clone()
-            out.fill(self.as_array().conjugate())
-            return out
-        else:
-            raise error("Empty object cannot be conjugated") 
-            
-=======
->>>>>>> 88e9a935
 class CoilImageData(DataContainer):
     '''
     Class for a coil images container.
