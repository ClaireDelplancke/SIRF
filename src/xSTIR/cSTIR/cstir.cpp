--- conflicted
+++ resolved
@@ -80,7 +80,6 @@
 }
 
 extern "C"
-<<<<<<< HEAD
 void* cSTIR_scannerNames()
 {
 	try {
@@ -88,7 +87,8 @@
 		return charDataHandleFromCharData(scanners.c_str());
 	}
 	CATCH;
-=======
+}
+
 void* cSTIR_setOMPThreads(const int threads)
 {
 	stir::set_num_threads(threads);
@@ -110,7 +110,6 @@
 void* cSTIR_getDefaultOMPThreads()
 {
 	return dataHandle<int>(stir::get_default_num_threads());
->>>>>>> bd66c4aa
 }
 
 extern "C"
