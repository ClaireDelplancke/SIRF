--- conflicted
+++ resolved
@@ -78,22 +78,15 @@
 	void* cSTIR_acquisitionModelBwd(void* ptr_am, void* ptr_ad,
 		int subset_num, int num_subsets);
 
-<<<<<<< HEAD
         // Acquisition Model Matrix
         void* cSTIR_SPECTUBMatrixSetResolution
                  (const void* ptr_acq_matrix,
                   const float collimator_sigma_0_in_mm, const float collimator_slope_in_mm, const bool full_3D);
 
-        // Acquisition data methods
-	void* cSTIR_getAcquisitionsStorageScheme();
-	void* cSTIR_setAcquisitionsStorageScheme(const char* scheme);
-	void* cSTIR_acquisitionsDataFromTemplate(void* ptr_t);
-=======
 	// Acquisition data methods
 	void* cSTIR_getAcquisitionDataStorageScheme();
 	void* cSTIR_setAcquisitionDataStorageScheme(const char* scheme);
 	void* cSTIR_acquisitionDataFromTemplate(void* ptr_t);
->>>>>>> 4391045e
 	void* cSTIR_cloneAcquisitionData(void* ptr_ad);
 	void* cSTIR_rebinnedAcquisitionData(void* ptr_t,
 		const int num_segments_to_combine,
