--- conflicted
+++ resolved
@@ -81,12 +81,6 @@
 (DataHandle* hp, const char* name, const DataHandle* hv);
 
 void*
-<<<<<<< HEAD
-cSTIR_PLSPriorParameter(const DataHandle* handle, const char* name);
-
-void*
-=======
->>>>>>> 0e942ea9
 cSTIR_generalisedObjectiveFunctionParameter
 (const DataHandle* handle, const char* name);
 
