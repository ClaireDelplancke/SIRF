/*
SyneRBI Synergistic Image Reconstruction Framework (SIRF)
Copyright 2015 - 2017 Rutherford Appleton Laboratory STFC
Copyright 2015 - 2017 University College London.

This is software developed for the Collaborative Computational
Project in Synergistic Reconstruction for Biomedical Imaging (formerly CCP PETMR)
(http://www.ccpsynerbi.ac.uk/).

Licensed under the Apache License, Version 2.0 (the "License");
you may not use this file except in compliance with the License.
You may obtain a copy of the License at
http://www.apache.org/licenses/LICENSE-2.0
Unless required by applicable law or agreed to in writing, software
distributed under the License is distributed on an "AS IS" BASIS,
WITHOUT WARRANTIES OR CONDITIONS OF ANY KIND, either express or implied.
See the License for the specific language governing permissions and
limitations under the License.
*/

#ifndef cSTIR_INTERFACE
#define cSTIR_INTERFACE

#ifndef CSTIR_FOR_MATLAB
#define PTR_INT size_t
#define PTR_FLOAT size_t
#define PTR_DOUBLE size_t
extern "C" {
#else
#define PTR_INT int*
#define PTR_FLOAT float*
#define PTR_DOUBLE double*
#endif

	// Unified parameter exchange methods
	void* setParameter
		(void* ptr, const char* obj, const char* name, const void* value);
	void* parameter(const void* ptr, const char* obj, const char* name);

    // Global
    void* cSTIR_setVerbosity(const int verbosity_ptr);
    void* cSTIR_getVerbosity();
<<<<<<< HEAD
	void* cSTIR_scannerNames();
=======
    void* cSTIR_setOMPThreads(const int threads);
    void* cSTIR_getOMPThreads();
	void* cSTIR_useDefaultOMPThreads();
	void* cSTIR_getDefaultOMPThreads();
>>>>>>> bd66c4aa

	// Common STIR Object methods
	void* cSTIR_newObject(const char* name);
	void* cSTIR_objectFromFile(const char* name, const char* filename);
	void* cSTIR_setParameter
		(void* ptr, const char* obj, const char* name, const void* value);
	void* cSTIR_parameter(const void* ptr, const char* obj, const char* name);

	// ListmodeToSinogram methods
	void* cSTIR_setListmodeToSinogramsInterval
		(void* ptr_acq, PTR_FLOAT ptr_data);
	void* cSTIR_setListmodeToSinogramsFlag
		(void* ptr_lm2s, const char* flag, int v);
	void* cSTIR_setupListmodeToSinogramsConverter(void* ptr);
	void* cSTIR_convertListmodeToSinograms(void* ptr);
	void* cSTIR_computeRandoms(void* ptr);
    void* cSTIR_lm_num_prompts_exceeds_threshold(void* ptr, const float threshold);

	// Data processor methods
	void* cSTIR_setupImageDataProcessor(const void* ptr_p, void* ptr_i);
	void* cSTIR_applyImageDataProcessor(const void* ptr_p, void* ptr_d);

	// Acquisition model methods
	void* cSTIR_createPETAcquisitionSensitivityModel
		(const void* ptr_src, const char* src);
	void* cSTIR_createPETAttenuationModel
		(const void* ptr_img, const void* ptr_am);
	void* cSTIR_chainPETAcquisitionSensitivityModels
		(const void* ptr_first, const void* ptr_second);
	void* cSTIR_setupAcquisitionSensitivityModel(void* ptr_sm, void* ptr_ad);
	void* cSTIR_applyAcquisitionSensitivityModel
		(void* ptr_sm, void* ptr_ad, const char* job);
	void* cSTIR_setupAcquisitionModel(void* ptr_am, void* ptr_dt, void* ptr_im);
	void* cSTIR_acquisitionModelFwd(void* ptr_am, void* ptr_im, 
		int subset_num, int num_subsets);
	void* cSTIR_acquisitionModelFwdReplace
		(void* ptr_am, void* ptr_im, int subset_num, int num_subsets, void* ptr_ad);
	void* cSTIR_acquisitionModelBwd(void* ptr_am, void* ptr_ad,
		int subset_num, int num_subsets);

	// Acquisition data methods
	void* cSTIR_getAcquisitionDataStorageScheme();
	void* cSTIR_setAcquisitionDataStorageScheme(const char* scheme);
	void* cSTIR_acquisitionDataFromTemplate(void* ptr_t);
	void* cSTIR_cloneAcquisitionData(void* ptr_ad);
	void* cSTIR_rebinnedAcquisitionData(void* ptr_t,
		const int num_segments_to_combine,
		const int num_views_to_combine,
		const int num_tang_poss_to_trim,
		const bool do_normalisation,
		const int max_in_segment_num_to_process
		);
	void* cSTIR_acquisitionDataFromScannerInfo
		(const char* scanner, int span, int max_ring_diff, int view_mash_factor);
	void* cSTIR_getAcquisitionDataDimensions(const void* ptr_acq, PTR_INT ptr_dim);
	void* cSTIR_getAcquisitionData(const void* ptr_acq, PTR_FLOAT ptr_data);
	void* cSTIR_setAcquisitionData(void* ptr_acq, PTR_FLOAT ptr_data);
	void* cSTIR_fillAcquisitionData(void* ptr_acq, float v);
	void* cSTIR_fillAcquisitionDataFromAcquisitionData
		(void* ptr_acq, const void * ptr_from);
	void* cSTIR_writeAcquisitionData(void* ptr_acq, const char* filename);
	void* cSTIR_get_ProjDataInfo(void* ptr_acq);

	// Reconstruction methods
	void* cSTIR_setupFBP2DReconstruction(void* ptr_r, void* ptr_i);
	void* cSTIR_runFBP2DReconstruction(void* ptr_r);
	void* cSTIR_setupReconstruction(void* ptr_r, void* ptr_i);
	void* cSTIR_runReconstruction(void* ptr_r, void* ptr_i);
	void* cSTIR_updateReconstruction(void* ptr_r, void* ptr_i);

	// Objective function methods
	void* cSTIR_setupObjectiveFunction(void* ptr_r, void* ptr_i);
	void*	cSTIR_subsetSensitivity(void* ptr_f, int subset);
	void* cSTIR_objectiveFunctionValue(void* ptr_f, void* ptr_i);
	void* cSTIR_objectiveFunctionGradient
		(void* ptr_f, void* ptr_i, int subset);
	void* cSTIR_objectiveFunctionGradientNotDivided
		(void* ptr_f, void* ptr_i, int subset);

	// Prior methods
	void* cSTIR_setupPrior(void* ptr_p, void* ptr_i);
	void* cSTIR_priorGradient(void* ptr_p, void* ptr_i);
	void* cSTIR_PLSPriorGradient(void* ptr_p, int dir);

	// Image methods
	void* cSTIR_getImageDimensions(const void* ptr, PTR_INT ptr_data);
	void* cSTIR_getImageVoxelSizes(const void* ptr_im, PTR_FLOAT ptr_vs);
	void* cSTIR_getImageTransformMatrix(const void* ptr_im, PTR_FLOAT ptr_md);
	void* cSTIR_getImageData(const void* ptr, PTR_FLOAT ptr_data);
	void* cSTIR_setImageData(void* ptr_im, PTR_FLOAT ptr_data);
	void* cSTIR_setImageDataFromImage(void* ptr_im, const void* ptr_src);
	void* cSTIR_voxels3DF(int nx, int ny, int nz,
		float sx, float sy, float sz, float x, float y, float z);
	void* cSTIR_imageFromVoxels(void* ptr_v);
	void* cSTIR_imageFromImage(void* ptr_v);
	void* cSTIR_imageFromImageData(void* ptr_v);
	void* cSTIR_imageFromAcquisitionData(void* ptr_ad);
	void* cSTIR_imageFromAcquisitionDataAndNxNy(void* ptr_ad, int nx, int ny);
	void* cSTIR_fillImage(void* ptr_i, float v);
	void* cSTIR_addShape(void* ptr_i, void* ptr_s, float v, int num_samples_in_each_direction);
	void* cSTIR_writeImage(void* ptr_i, const char* filename); 
    void* cSTIR_writeImage_par(void* ptr_i, const char* filename, const char* par);
    void* cSTIR_ImageData_zoom_image(void* ptr_im,
                                     const PTR_FLOAT zooms_ptr_raw,
                                     const PTR_FLOAT offsets_in_mm_ptr_raw,
                                     const PTR_INT new_sizes_ptr_raw,
                                     const char * const zoom_options);
    void* cSTIR_ImageData_move_to_scanner_centre(void* im_ptr, const void* acq_data_ptr);

	// TextWriter methods
	void* newTextPrinter(const char* stream);
	void* newTextWriter(const char* stream);
	void openChannel(int channel, void* ptr_w);
	void closeChannel(int channel, void* ptr_w);
	void* deleteTextPrinter(void* ptr);
	void* deleteTextWriter(void* ptr_w);

#ifndef CSTIR_FOR_MATLAB
}
#endif

#endif<|MERGE_RESOLUTION|>--- conflicted
+++ resolved
@@ -40,14 +40,11 @@
     // Global
     void* cSTIR_setVerbosity(const int verbosity_ptr);
     void* cSTIR_getVerbosity();
-<<<<<<< HEAD
 	void* cSTIR_scannerNames();
-=======
     void* cSTIR_setOMPThreads(const int threads);
     void* cSTIR_getOMPThreads();
 	void* cSTIR_useDefaultOMPThreads();
 	void* cSTIR_getDefaultOMPThreads();
->>>>>>> bd66c4aa
 
 	// Common STIR Object methods
 	void* cSTIR_newObject(const char* name);
