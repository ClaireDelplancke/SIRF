/*
CCP PETMR Synergistic Image Reconstruction Framework (SIRF)
Copyright 2015 - 2017 Rutherford Appleton Laboratory STFC
Copyright 2015 - 2017 University College London.

This is software developed for the Collaborative Computational
Project in Positron Emission Tomography and Magnetic Resonance imaging
(http://www.ccppetmr.ac.uk/).

Licensed under the Apache License, Version 2.0 (the "License");
you may not use this file except in compliance with the License.
You may obtain a copy of the License at
http://www.apache.org/licenses/LICENSE-2.0
Unless required by applicable law or agreed to in writing, software
distributed under the License is distributed on an "AS IS" BASIS,
WITHOUT WARRANTIES OR CONDITIONS OF ANY KIND, either express or implied.
See the License for the specific language governing permissions and
limitations under the License.
*/

#ifndef cSTIR_INTERFACE
#define cSTIR_INTERFACE

#ifndef CSTIR_FOR_MATLAB
#define PTR_INT size_t
#define PTR_FLOAT size_t
#define PTR_DOUBLE size_t
extern "C" {
#else
#define PTR_INT int*
#define PTR_FLOAT float*
#define PTR_DOUBLE double*
#endif

	// Unified parameter exchange methods
	void* setParameter
		(void* ptr, const char* obj, const char* name, const void* value);
	void* parameter(const void* ptr, const char* obj, const char* name);

    // Global
    void* cSTIR_setVerbosity(const int verbosity_ptr);

	// Common STIR Object methods
	void* cSTIR_newObject(const char* name);
	void* cSTIR_objectFromFile(const char* name, const char* filename);
	void* cSTIR_setParameter
		(void* ptr, const char* obj, const char* name, const void* value);
	void* cSTIR_parameter(const void* ptr, const char* obj, const char* name);

	// ListmodeToSinogram methods
	void* cSTIR_setListmodeToSinogramsInterval
		(void* ptr_acq, PTR_FLOAT ptr_data);
	void* cSTIR_setListmodeToSinogramsFlag
		(void* ptr_lm2s, const char* flag, int v);
	void* cSTIR_setupListmodeToSinogramsConverter(void* ptr);
	void* cSTIR_convertListmodeToSinograms(void* ptr);
	void* cSTIR_computeRandoms(void* ptr);

	// Data processor methods
	void* cSTIR_setupImageDataProcessor(const void* ptr_p, void* ptr_i);
	void* cSTIR_applyImageDataProcessor(const void* ptr_p, void* ptr_d);

	// Acquisition model methods
	void* cSTIR_createPETAcquisitionSensitivityModel
		(const void* ptr_src, const char* src);
	void* cSTIR_createPETAttenuationModel
		(const void* ptr_img, const void* ptr_am);
	void* cSTIR_chainPETAcquisitionSensitivityModels
		(const void* ptr_first, const void* ptr_second);
	void* cSTIR_setupAcquisitionSensitivityModel(void* ptr_sm, void* ptr_ad);
	void* cSTIR_applyAcquisitionSensitivityModel
		(void* ptr_sm, void* ptr_ad, const char* job);
	void* cSTIR_setupAcquisitionModel(void* ptr_am, void* ptr_dt, void* ptr_im);
	void* cSTIR_acquisitionModelFwd(void* ptr_am, void* ptr_im, 
		int subset_num, int num_subsets);
	void* cSTIR_acquisitionModelFwdReplace
		(void* ptr_am, void* ptr_im, int subset_num, int num_subsets, void* ptr_ad);
	void* cSTIR_acquisitionModelBwd(void* ptr_am, void* ptr_ad,
		int subset_num, int num_subsets);

	// Acquisition data methods
	void* cSTIR_getAcquisitionDataStorageScheme();
	void* cSTIR_setAcquisitionDataStorageScheme(const char* scheme);
	void* cSTIR_acquisitionDataFromTemplate(void* ptr_t);
	void* cSTIR_cloneAcquisitionData(void* ptr_ad);
	void* cSTIR_rebinnedAcquisitionData(void* ptr_t,
		const int num_segments_to_combine,
		const int num_views_to_combine,
		const int num_tang_poss_to_trim,
		const bool do_normalisation,
		const int max_in_segment_num_to_process
		);
	void* cSTIR_acquisitionDataFromScannerInfo
		(const char* scanner, int span, int max_ring_diff, int view_mash_factor);
	void* cSTIR_getAcquisitionDataDimensions(const void* ptr_acq, PTR_INT ptr_dim);
	void* cSTIR_getAcquisitionData(const void* ptr_acq, PTR_FLOAT ptr_data);
	void* cSTIR_setAcquisitionData(void* ptr_acq, PTR_FLOAT ptr_data);
	void* cSTIR_fillAcquisitionData(void* ptr_acq, float v);
	void* cSTIR_fillAcquisitionDataFromAcquisitionData
		(void* ptr_acq, const void * ptr_from);
	void* cSTIR_writeAcquisitionData(void* ptr_acq, const char* filename);

	// Reconstruction methods
	void* cSTIR_setupFBP2DReconstruction(void* ptr_r, void* ptr_i);
	void* cSTIR_runFBP2DReconstruction(void* ptr_r);
	void* cSTIR_setupReconstruction(void* ptr_r, void* ptr_i);
	void* cSTIR_runReconstruction(void* ptr_r, void* ptr_i);
	void* cSTIR_updateReconstruction(void* ptr_r, void* ptr_i);

	// Objective function methods
	void* cSTIR_setupObjectiveFunction(void* ptr_r, void* ptr_i);
	void*	cSTIR_subsetSensitivity(void* ptr_f, int subset);
	void* cSTIR_objectiveFunctionValue(void* ptr_f, void* ptr_i);
	void* cSTIR_objectiveFunctionGradient
		(void* ptr_f, void* ptr_i, int subset);
	void* cSTIR_objectiveFunctionGradientNotDivided
		(void* ptr_f, void* ptr_i, int subset);

	// Prior methods
	void* cSTIR_setupPrior(void* ptr_p, void* ptr_i);
	void* cSTIR_priorGradient(void* ptr_p, void* ptr_i);
	void* cSTIR_PLSPriorGradient(void* ptr_p, int dir);

	// Image methods
	void* cSTIR_getImageDimensions(const void* ptr, PTR_INT ptr_data);
	void* cSTIR_getImageVoxelSizes(const void* ptr_im, PTR_FLOAT ptr_vs);
	void* cSTIR_getImageTransformMatrix(const void* ptr_im, PTR_FLOAT ptr_md);
	void* cSTIR_getImageData(const void* ptr, PTR_FLOAT ptr_data);
	void* cSTIR_setImageData(void* ptr_im, PTR_FLOAT ptr_data);
	void* cSTIR_setImageDataFromImage(void* ptr_im, const void* ptr_src);
	void* cSTIR_voxels3DF(int nx, int ny, int nz,
		float sx, float sy, float sz, float x, float y, float z);
	void* cSTIR_imageFromVoxels(void* ptr_v);
	void* cSTIR_imageFromImage(void* ptr_v);
	void* cSTIR_imageFromImageData(void* ptr_v);
	void* cSTIR_imageFromAcquisitionData(void* ptr_ad);
	void* cSTIR_imageFromAcquisitionDataAndNxNy(void* ptr_ad, int nx, int ny);
	void* cSTIR_fillImage(void* ptr_i, float v);
	void* cSTIR_addShape(void* ptr_i, void* ptr_s, float v);
	void* cSTIR_writeImage(void* ptr_i, const char* filename); 
    void* cSTIR_ImageData_zoom_image(void* ptr_im,
                                     const PTR_FLOAT zooms_ptr_raw,
                                     const PTR_FLOAT offsets_in_mm_ptr_raw,
                                     const PTR_INT new_sizes_ptr_raw,
<<<<<<< HEAD
                                     const char *zoom_options);
    void* cSTIR_ImageData_move_to_scanner_centre(void* im_ptr, const void* acq_data_ptr);
=======
                                     const char * const zoom_options);
>>>>>>> 7b999b68

	// TextWriter methods
	void* newTextPrinter(const char* stream);
	void* newTextWriter(const char* stream);
	void openChannel(int channel, void* ptr_w);
	void closeChannel(int channel, void* ptr_w);
	void* deleteTextPrinter(void* ptr);
	void* deleteTextWriter(void* ptr_w);

#ifndef CSTIR_FOR_MATLAB
}
#endif

#endif<|MERGE_RESOLUTION|>--- conflicted
+++ resolved
@@ -142,12 +142,8 @@
                                      const PTR_FLOAT zooms_ptr_raw,
                                      const PTR_FLOAT offsets_in_mm_ptr_raw,
                                      const PTR_INT new_sizes_ptr_raw,
-<<<<<<< HEAD
-                                     const char *zoom_options);
+                                     const char * const zoom_options);
     void* cSTIR_ImageData_move_to_scanner_centre(void* im_ptr, const void* acq_data_ptr);
-=======
-                                     const char * const zoom_options);
->>>>>>> 7b999b68
 
 	// TextWriter methods
 	void* newTextPrinter(const char* stream);
