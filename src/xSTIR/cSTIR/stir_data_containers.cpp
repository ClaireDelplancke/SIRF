--- conflicted
+++ resolved
@@ -348,14 +348,6 @@
 
 STIRImageData::STIRImageData(const ImageData& id)
 {
-<<<<<<< HEAD
-    // Copy the geometrical info
-    _geom_info_sptr = std::make_shared<VoxelisedGeometricalInfo3D>(*id.get_geom_info());
-
-    // Size
-    // TODO should this use geom info?
-=======
->>>>>>> 708e87c1
     Dimensions dim = id.dimensions();
     int nx = dim["x"];
     int ny = dim["y"];
@@ -366,28 +358,10 @@
             nz *= it->second;
         ++it;
     }
-<<<<<<< HEAD
-    stir::IndexRange3D index_range(     0,          nz - 1,
-                                   -(ny / 2), -(ny / 2) + ny - 1,
-                                   -(nx / 2), -(nx / 2) + nx - 1);
-
-    // Spacing
-    VoxelisedGeometricalInfo3D::Spacing id_spacing = _geom_info_sptr->get_spacing();
-    Coord3DF spacing(id_spacing[2],id_spacing[1],id_spacing[2]);
-
-    // Offset
-    VoxelisedGeometricalInfo3D::Offset id_offset = _geom_info_sptr->get_offset();
-    Coord3DF offset(id_offset[2],id_offset[1],id_offset[2]);
-
-    // TODO Direction - do we need something here?
-
-    Voxels3DF voxels(index_range, offset, spacing);
-=======
     Voxels3DF voxels(stir::IndexRange3D(0, nz - 1,
         -(ny / 2), -(ny / 2) + ny - 1, -(nx / 2), -(nx / 2) + nx - 1),
         Coord3DF(0, 0, 0),
         Coord3DF(3, 3, 3.375));
->>>>>>> 708e87c1
     _data.reset(voxels.clone());
     copy(id.begin(), begin(), end());
 
@@ -689,11 +663,7 @@
 void
 STIRImageData::set_up_geom_info()
 {
-<<<<<<< HEAD
-    const Voxels3DF* vox_image = dynamic_cast<const Voxels3DF*>(&data());
-=======
     const Voxels3DF* const vox_image = dynamic_cast<const Voxels3DF*>(&data());
->>>>>>> 708e87c1
 
     // If cast failed, throw error
     if (!vox_image)
@@ -715,11 +685,7 @@
     size[1] = vox_image->get_y_size();
     size[2] = vox_image->get_z_size();
 
-<<<<<<< HEAD
-    // SIRF's spacing is STIR's voxel size
-=======
     // SIRF's spacing is STIR's voxel size, but with different order
->>>>>>> 708e87c1
     VoxelisedGeometricalInfo3D::Spacing spacing;
     spacing[0] = vox_image->get_voxel_size()[3];
     spacing[1] = vox_image->get_voxel_size()[2];
@@ -741,11 +707,6 @@
     }
 
     // Initialise the geom info shared pointer
-<<<<<<< HEAD
-    _geom_info_sptr = std::make_shared<VoxelisedGeometricalInfo3D>(
-                VoxelisedGeometricalInfo3D(offset,spacing,size,direction));
-=======
     _geom_info_sptr = std::make_shared<VoxelisedGeometricalInfo3D>
                 (offset,spacing,size,direction);
->>>>>>> 708e87c1
 }