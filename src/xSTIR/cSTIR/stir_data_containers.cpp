--- conflicted
+++ resolved
@@ -392,12 +392,8 @@
         parser.add_stop_key("END");
         parser.parse(format_file.c_str());
         if(is_null_ptr(format_sptr))
-<<<<<<< HEAD
-            warning("Parsing failed, default output format will be used.");
-=======
             throw std::runtime_error("STIRImageData::write: Parsing of output format file (" + format_file + ") failed "
                                      "(see examples/parameter_files/STIR_output_file_format_xxx.par for help).");
->>>>>>> 0f840270
     }
     if(is_null_ptr(format_sptr))
         format_sptr = OutputFileFormat<Image3DF>::default_sptr();
