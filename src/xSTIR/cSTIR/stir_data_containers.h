/*
CCP PETMR Synergistic Image Reconstruction Framework (SIRF)
Copyright 2015 - 2017 Rutherford Appleton Laboratory STFC

This is software developed for the Collaborative Computational
Project in Positron Emission Tomography and Magnetic Resonance imaging
(http://www.ccppetmr.ac.uk/).

Licensed under the Apache License, Version 2.0 (the "License");
you may not use this file except in compliance with the License.
You may obtain a copy of the License at
http://www.apache.org/licenses/LICENSE-2.0
Unless required by applicable law or agreed to in writing, software
distributed under the License is distributed on an "AS IS" BASIS,
WITHOUT WARRANTIES OR CONDITIONS OF ANY KIND, either express or implied.
See the License for the specific language governing permissions and
limitations under the License.

*/

/*!
\file
\ingroup STIR Extensions
\brief Specification file for data handling types not present in STIR.

\author Evgueni Ovtchinnikov
\author CCP PETMR
*/

#ifndef STIR_DATA_CONTAINER_TYPES
#define STIR_DATA_CONTAINER_TYPES

#include <stdlib.h>

#include <chrono>
#include <fstream>

#include "cstir_shared_ptr.h"
#include "data_handle.h"
#include "stir_types.h"
#include "SIRF/common/data_container.h"

<<<<<<< HEAD

=======
>>>>>>> 4dce0afb
class SIRFUtilities {
public:
	static long long milliseconds()
	{
		auto now = std::chrono::system_clock::now();
		auto ms = std::chrono::duration_cast<std::chrono::milliseconds>(now.time_since_epoch());
		return (long long)ms.count();
	}
	static std::string scratch_file_name()
	{
		static int calls = 0;
		char buff[32];
		long long int ms = milliseconds();
		calls++;
		sprintf(buff, "tmp_%d_%lld", calls, ms);
		return std::string(buff);
	}
};

/*!
\ingroup STIR Extensions
\brief STIR ProjDataInterfile wrapper with additional file managing features.

This derived class has additional capability of deleting the file it handles
when an object of this class goes out of existence.
*/

class ProjDataFile : public stir::ProjDataInterfile {

public:
	ProjDataFile(const stir::ProjData& pd, const std::string& filename, bool owns_file = true) :
		stir::ProjDataInterfile(pd.get_exam_info_sptr(),
		pd.get_proj_data_info_sptr(),
		filename, std::ios::in | std::ios::out | std::ios::trunc),
		_filename(filename),
		_owns_file(owns_file)
	{}
	ProjDataFile(stir::shared_ptr<stir::ExamInfo> sptr_exam_info, 
		stir::shared_ptr<stir::ProjDataInfo> sptr_proj_data_info, 
		const std::string& filename, bool owns_file = true) :
		stir::ProjDataInterfile(sptr_exam_info, sptr_proj_data_info,
		filename, std::ios::in | std::ios::out | std::ios::trunc),
		_filename(filename),
		_owns_file(owns_file)
	{}
	~ProjDataFile()
	{
		close_stream();
		clear_stream();
		if (!_owns_file)
			return;
		int err;
		err = std::remove((_filename + ".hs").c_str());
		if (err)
			std::cout << "deleting " << _filename << ".hs "
			<< "failed, please delete manually" << std::endl;
		err = std::remove((_filename + ".s").c_str());
		if (err)
			std::cout << "deleting " << _filename << ".s "
			<< "failed, please delete manually" << std::endl;
	}
	stir::shared_ptr<std::iostream> sino_stream_sptr()
	{
		return sino_stream;
	}
	void close_stream()
	{
		((std::fstream*)sino_stream.get())->close();
	}
	void clear_stream()
	{
		((std::fstream*)sino_stream.get())->clear();
	}
private:
	bool _owns_file;
	std::string _filename;
};

/*!
\ingroup STIR Extensions
\brief STIR ProjData wrapper with added functionality.

This class enjoys some features of STIR ProjData and, additionally,
implements the linear algebra functionality specified by the
abstract base class aDatacontainer, and provides means for the data
storage mode (file/memory) selection.
*/

class PETAcquisitionData : public aDataContainer < float > {
public:
	virtual ~PETAcquisitionData() {}

	// virtual constructors
	virtual PETAcquisitionData* same_acquisition_data
		(stir::shared_ptr<stir::ExamInfo> sptr_exam_info,
		stir::shared_ptr<stir::ProjDataInfo> sptr_proj_data_info) = 0;
	virtual PETAcquisitionData* same_acquisition_data(const stir::ProjData& pd) = 0;
	virtual PETAcquisitionData* same_acquisition_data
		(stir::shared_ptr<stir::ExamInfo> sptr_ei, std::string scanner_name,
		int span = 1, int max_ring_diff = -1, int view_mash_factor = 1) = 0;
	virtual stir::shared_ptr<PETAcquisitionData> new_acquisition_data() = 0;
	virtual aDataContainer<float>* new_data_container() = 0;

	stir::shared_ptr<PETAcquisitionData> single_slice_rebinned_data(
		const int num_segments_to_combine,
		const int num_views_to_combine = 1,
		const int num_tang_poss_to_trim = 0,
		const bool do_normalisation = true,
		const int max_in_segment_num_to_process = -1
		)
	{
		stir::shared_ptr<stir::ProjDataInfo> out_proj_data_info_sptr(
			stir::SSRB(*data()->get_proj_data_info_ptr(),
			num_segments_to_combine,
			num_views_to_combine,
			num_tang_poss_to_trim,
			max_in_segment_num_to_process
			));
		stir::shared_ptr<PETAcquisitionData> sptr(same_acquisition_data
			(data()->get_exam_info_sptr(), out_proj_data_info_sptr));
		SSRB(*sptr, *data(), do_normalisation);
		return sptr;
	}

	static std::string storage_scheme()
	{
		static bool initialized = false;
		if (!initialized) {
			_storage_scheme = "file";
			initialized = true;
		}
		return _storage_scheme;
	}

	stir::shared_ptr<stir::ProjData> data()
	{
		return _data;
	}
	const stir::shared_ptr<stir::ProjData> data() const
	{
		return _data;
	}
	void set_data(stir::shared_ptr<stir::ProjData> data)
	{
		_data = data;
	}

	// data import/export
	void fill(float v) { data()->fill(v); }
	void fill(PETAcquisitionData& ad)
	{
		stir::shared_ptr<stir::ProjData> sptr = ad.data();
		data()->fill(*sptr);
	}
	void fill_from(const float* d) { data()->fill_from(d); }
	void copy_to(float* d) { data()->copy_to(d); }
	void write(const char* filename)
	{
		ProjDataFile pd(*data(), filename, false);
		pd.fill(*data());
	}

	// data container methods
	unsigned int items() { return 1; }
	float norm();
	float dot(const aDataContainer<float>& x);
	void multiply(const aDataContainer<float>& x, const aDataContainer<float>& y);
	void divide(const aDataContainer<float>& x, const aDataContainer<float>& y);
	void inv(float a, const aDataContainer<float>& x);
	void axpby(float a, const aDataContainer<float>& x,
		float b, const aDataContainer<float>& y);

	// ProjData methods
	int get_num_tangential_poss()
	{
		return data()->get_num_tangential_poss();
	}
	int get_num_views()
	{
		return data()->get_num_views();
	}
	int get_num_sinograms()
	{
		return data()->get_num_sinograms();
	}
	int get_max_segment_num() const
	{
		return data()->get_max_segment_num();
	}
	stir::SegmentBySinogram<float>
		get_segment_by_sinogram(const int segment_num) const
	{
		return data()->get_segment_by_sinogram(segment_num);
	}
	stir::SegmentBySinogram<float>
		get_empty_segment_by_sinogram(const int segment_num) const
	{
		return data()->get_empty_segment_by_sinogram(segment_num);
	}
	virtual stir::Succeeded set_segment(const stir::SegmentBySinogram<float>& s)
	{
		return data()->set_segment(s);
	}
	stir::shared_ptr<stir::ExamInfo> get_exam_info_sptr() const
	{
		return data()->get_exam_info_sptr();
	}
	stir::shared_ptr<stir::ProjDataInfo> get_proj_data_info_sptr() const
	{
		return data()->get_proj_data_info_sptr();
	}

	// ProjData casts
	operator stir::ProjData&() { return *data(); }
	operator const stir::ProjData&() const { return *data(); }
	operator stir::shared_ptr<stir::ProjData>() { return data(); }

protected:
	static std::string _storage_scheme;
	static stir::shared_ptr<PETAcquisitionData> _template;
	stir::shared_ptr<stir::ProjData> _data;

	static stir::shared_ptr<stir::ProjDataInfo> 
		proj_data_info_from_scanner(std::string scanner_name,
		int span = 1, int max_ring_diff = -1, int view_mash_factor = 1)
	{
		stir::shared_ptr<stir::Scanner> sptr_s(stir::Scanner::get_scanner_from_name(scanner_name));
		//std::cout << "scanner: " << sptr_s->get_name().c_str() << '\n';
		if (boost::iequals(sptr_s->get_name(), "unknown")) {
			throw LocalisedException("Unknown scanner", __FILE__, __LINE__);
		}
		int num_views = sptr_s->get_num_detectors_per_ring() / 2 / view_mash_factor;
		int num_tang_pos = sptr_s->get_max_num_non_arccorrected_bins();
		if (max_ring_diff < 0)
			max_ring_diff = sptr_s->get_num_rings() - 1;
		return std::move(stir::ProjDataInfo::construct_proj_data_info
			(sptr_s, span, max_ring_diff, num_views, num_tang_pos, false));
	}
};

/*!
\ingroup STIR Extensions
\brief In-file implementation of PETAcquisitionData.

*/

class PETAcquisitionDataInFile : public PETAcquisitionData {
public:
	PETAcquisitionDataInFile() : _owns_file(false) {}
	PETAcquisitionDataInFile(const char* filename) : _owns_file(false)
	{
		_data = stir::ProjData::read_from_file(filename);
	}
	PETAcquisitionDataInFile(stir::shared_ptr<stir::ExamInfo> sptr_exam_info,
		stir::shared_ptr<stir::ProjDataInfo> sptr_proj_data_info)
	{
		_data.reset(new ProjDataFile
			(sptr_exam_info, sptr_proj_data_info, 
			_filename = SIRFUtilities::scratch_file_name()));
	}
	PETAcquisitionDataInFile(const stir::ProjData& pd) : _owns_file(true)
	{
		_data.reset(new ProjDataFile
		(pd, _filename = SIRFUtilities::scratch_file_name()));
	}
	PETAcquisitionDataInFile
		(stir::shared_ptr<stir::ExamInfo> sptr_ei, std::string scanner_name,
		int span = 1, int max_ring_diff = -1, int view_mash_factor = 1)
	{
		stir::shared_ptr<stir::ProjDataInfo> sptr_pdi =
			PETAcquisitionData::proj_data_info_from_scanner
			(scanner_name, span, max_ring_diff, view_mash_factor);
		ProjDataFile* ptr = new ProjDataFile(sptr_ei, sptr_pdi,
			_filename = SIRFUtilities::scratch_file_name());
		ptr->fill(0.0f);
		_data.reset(ptr);
	}
	stir::shared_ptr<PETAcquisitionData> new_acquisition_data(std::string filename)
	{
		stir::shared_ptr<PETAcquisitionDataInFile> sptr_ad(new PETAcquisitionDataInFile);
		sptr_ad->_data.reset(new ProjDataFile(*data(), filename, false));
		return sptr_ad;
	}

	static void init() {
		static bool initialized = false;
		if (!initialized) {
			_storage_scheme = "file";
			_template.reset(new PETAcquisitionDataInFile());
			initialized = true;
			PETAcquisitionData::storage_scheme();
		}
	}
	static void set_as_template()
	{
		init();
		_storage_scheme = "file";
		_template.reset(new PETAcquisitionDataInFile);
	}

	virtual PETAcquisitionData* same_acquisition_data
		(stir::shared_ptr<stir::ExamInfo> sptr_exam_info,
		stir::shared_ptr<stir::ProjDataInfo> sptr_proj_data_info)
	{
		PETAcquisitionData* ptr_ad = 
			new PETAcquisitionDataInFile(sptr_exam_info, sptr_proj_data_info);
		return ptr_ad;
	}
	virtual PETAcquisitionData* same_acquisition_data(const stir::ProjData& pd)
	{
		PETAcquisitionData* ptr_ad = new PETAcquisitionDataInFile(pd);
		return ptr_ad;
	}
	virtual PETAcquisitionData* same_acquisition_data
		(stir::shared_ptr<stir::ExamInfo> sptr_ei, std::string scanner_name,
		int span = 1, int max_ring_diff = -1, int view_mash_factor = 1)
	{
		PETAcquisitionData* ptr_ad = new PETAcquisitionDataInFile
			(sptr_ei, scanner_name, span, max_ring_diff, view_mash_factor);
		return ptr_ad;
	}
	virtual stir::shared_ptr<PETAcquisitionData> new_acquisition_data()
	{
		init();
		return stir::shared_ptr<PETAcquisitionData>
			(_template->same_acquisition_data(*data()));
	}
	virtual aDataContainer<float>* new_data_container()
	{
		init();
		return (aDataContainer<float>*)_template->same_acquisition_data(*data());
	}

private:
	bool _owns_file;
	std::string _filename;
};

/*!
\ingroup STIR Extensions
\brief In-memory implementation of PETAcquisitionData.

*/

class PETAcquisitionDataInMemory : public PETAcquisitionData {
public:
	PETAcquisitionDataInMemory() {}
	PETAcquisitionDataInMemory(stir::shared_ptr<stir::ExamInfo> sptr_exam_info,
		stir::shared_ptr<stir::ProjDataInfo> sptr_proj_data_info)
	{
		_data = stir::shared_ptr<stir::ProjData>
			(new stir::ProjDataInMemory(sptr_exam_info, sptr_proj_data_info));
	}
	PETAcquisitionDataInMemory(const stir::ProjData& pd)
	{
		_data = stir::shared_ptr<stir::ProjData>
			(new stir::ProjDataInMemory(pd.get_exam_info_sptr(),
			pd.get_proj_data_info_sptr()));
	}
	PETAcquisitionDataInMemory
		(stir::shared_ptr<stir::ExamInfo> sptr_ei, std::string scanner_name,
		int span = 1, int max_ring_diff = -1, int view_mash_factor = 1)
	{
		stir::shared_ptr<stir::ProjDataInfo> sptr_pdi =
			PETAcquisitionData::proj_data_info_from_scanner
			(scanner_name, span, max_ring_diff, view_mash_factor);
		stir::ProjDataInMemory* ptr = new stir::ProjDataInMemory(sptr_ei, sptr_pdi);
		ptr->fill(0.0f);
		_data.reset(ptr);
	}

	static void init() { PETAcquisitionDataInFile::init(); }
	static void set_as_template()
	{
		init();
		_storage_scheme = "memory";
		_template.reset(new PETAcquisitionDataInMemory);
	}

	virtual PETAcquisitionData* same_acquisition_data
		(stir::shared_ptr<stir::ExamInfo> sptr_exam_info,
		stir::shared_ptr<stir::ProjDataInfo> sptr_proj_data_info)
	{
		PETAcquisitionData* ptr_ad =
			new PETAcquisitionDataInMemory(sptr_exam_info, sptr_proj_data_info);
		return ptr_ad;
	}
	virtual PETAcquisitionData* same_acquisition_data(const stir::ProjData& pd)
	{
		PETAcquisitionData* ptr_ad = new PETAcquisitionDataInMemory(pd);
		return ptr_ad;
	}
	virtual PETAcquisitionData* same_acquisition_data
		(stir::shared_ptr<stir::ExamInfo> sptr_ei, std::string scanner_name,
		int span = 1, int max_ring_diff = -1, int view_mash_factor = 1)
	{
		PETAcquisitionData* ptr_ad = new PETAcquisitionDataInMemory
			(sptr_ei, scanner_name, span, max_ring_diff, view_mash_factor);
		return ptr_ad;
	}
	virtual stir::shared_ptr<PETAcquisitionData> new_acquisition_data()
	{
		init();
		return stir::shared_ptr<PETAcquisitionData>
			(_template->same_acquisition_data(*data()));
	}
	virtual aDataContainer<float>* new_data_container()
	{
		init();
		return _template->same_acquisition_data(*data());
	}

};

/*!
\ingroup STIR Extensions
\brief STIR DiscretisedDensity<3, float> wrapper with added functionality.

This class enjoys some features of STIR DiscretisedDensity<3, float> and, 
additioanally, implements the linear algebra functionality specified by the
abstract base class aDatacontainer.
*/

class PETImageData : public aDataContainer<float> {
public:
	PETImageData(){}
	PETImageData(const PETImageData& image)
	{
		_data.reset(image.data().clone());
	}
	PETImageData(const PETAcquisitionData& ad)
	{
		_data.reset(new Voxels3DF(*ad.get_proj_data_info_sptr()));
	}
	PETImageData(const Image3DF& image)
	{
		_data.reset(image.clone());
	}
	PETImageData(const Voxels3DF& v)
	{
		_data.reset(v.clone());
	}
	PETImageData(const stir::ProjDataInfo& pdi)
	{
		_data.reset(new Voxels3DF(pdi));
	}
	PETImageData(stir::shared_ptr<Image3DF> ptr)
	{
		_data = ptr;
	}
	PETImageData(std::string filename)
	{
		_data = stir::read_from_file<Image3DF>(filename);
	}
	PETImageData* same_image_data()
	{
		PETImageData* ptr_image = new PETImageData;
		ptr_image->_data.reset(_data->get_empty_copy());
		return ptr_image;
	}
	stir::shared_ptr<PETImageData> new_image_data()
	{
		return stir::shared_ptr<PETImageData>(same_image_data());
	}
	aDataContainer<float>* new_data_container()
	{
		return same_image_data();
	}
	unsigned int items()
	{
		return 1;
	}
	float norm();
	float dot(const aDataContainer<float>& other);
	//void mult(float a, const aDataContainer<float>& x);
	void multiply(const aDataContainer<float>& x,
		const aDataContainer<float>& y);
	void divide(const aDataContainer<float>& x,
		const aDataContainer<float>& y);
	void axpby(float a, const aDataContainer<float>& x,
		float b, const aDataContainer<float>& y);
	Image3DF& data()
	{
		return *_data;
	}
	const Image3DF& data() const
	{
		return *_data;
	}
	Image3DF* data_ptr()
	{
		return _data.get();
	}
	const Image3DF* data_ptr() const
	{
		return _data.get();
	}
	stir::shared_ptr<Image3DF> data_sptr()
	{
		return _data;
	}
	void set_data_sptr(stir::shared_ptr<Image3DF> sptr_data)
	{
		_data = sptr_data;
	}
	void fill(float v)
	{
		_data->fill(v);
	}
	int get_dimensions(int* dim) const;
	void get_voxel_sizes(float* vsizes) const;
	int get_data(float* data) const;
	int set_data(const float* data);

protected:
	stir::shared_ptr<Image3DF> _data;
};

#endif<|MERGE_RESOLUTION|>--- conflicted
+++ resolved
@@ -40,10 +40,6 @@
 #include "stir_types.h"
 #include "SIRF/common/data_container.h"
 
-<<<<<<< HEAD
-
-=======
->>>>>>> 4dce0afb
 class SIRFUtilities {
 public:
 	static long long milliseconds()
