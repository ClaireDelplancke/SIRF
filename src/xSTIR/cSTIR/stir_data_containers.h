--- conflicted
+++ resolved
@@ -42,11 +42,7 @@
 #include "sirf/common/DataContainer.h"
 #include "sirf/common/ANumRef.h"
 #include "sirf/common/PETImageData.h"
-<<<<<<< HEAD
-#include "SIRF/common/geometrical_info.h"
-=======
 #include "sirf/common/GeometricalInfo.h"
->>>>>>> 738796c0
 
 namespace sirf {
 
@@ -723,84 +719,6 @@
 			_end_const.reset(new Iterator_const(data().end_all()));
 			return *_end_const;
 		}
-<<<<<<< HEAD
-			// GeometricalInfo get_patient_coord_geometrical_info() {
-	//   return *_patient_coord_geometrical_info;
-	// }
-	VoxelisedGeometricalInfo3D get_patient_coord_geometrical_info() const {
-		const Voxels3DF* vox_image = dynamic_cast<const Voxels3DF*>(&data());
-		if (vox_image != 0) {
-			// TODO: This is a const per scanner?
-			VoxelisedGeometricalInfo3D::Offset gantry_offset;
-			gantry_offset[0] = 0;  // TODO
-			gantry_offset[1] = 0;  // TODO
-			gantry_offset[2] = 0;  // TODO
-            VoxelisedGeometricalInfo3D::Offset offset;
-            //const BasicCoordinate<3,int> indices = make_coordinate(0,0,0);
-            offset[0] = vox_image->get_physical_coordinates_for_indices(vox_image->get_min_indices())[3] + gantry_offset[0];
-            offset[1] = vox_image->get_physical_coordinates_for_indices(vox_image->get_min_indices())[2] + gantry_offset[1];
-            offset[2] = vox_image->get_physical_coordinates_for_indices(vox_image->get_min_indices())[1] + gantry_offset[2];
-			VoxelisedGeometricalInfo3D::Size size;
-			size[0] = vox_image->get_x_size();
-			size[1] = vox_image->get_y_size();
-			size[2] = vox_image->get_z_size();
-			VoxelisedGeometricalInfo3D::Spacing spacing;
-			//for (int i = 0; i < 4; i++)
-			//	std::cout << vox_image->get_origin()[i] << '\n';
-			spacing[0] = vox_image->get_voxel_size()[3];
-			spacing[1] = vox_image->get_voxel_size()[2];
-			spacing[2] = vox_image->get_voxel_size()[1];
-			VoxelisedGeometricalInfo3D::DirectionMatrix direction;
-            stir::PatientPosition::PositionValue patient_position =
-				vox_image->get_exam_info().patient_position.get_position();
-			for (int i = 0; i < 3; i++)
-				for (int j = 0; j < 3; j++)
-					direction[i][j] = 0;
-            if (patient_position == stir::PatientPosition::HFS)
-			{
-				direction[0][0] = -1; // R
-				direction[1][1] = -1; // A
-				direction[2][2] = 1;  // S
-			}
-            else if (patient_position == stir::PatientPosition::HFP)
-			{
-				direction[0][0] = 1;  // L
-				direction[1][1] = 1;  // P
-				direction[2][2] = 1;  // S
-			}
-            else if (patient_position == stir::PatientPosition::FFS)
-			{
-				direction[0][0] = 1;  // L
-				direction[1][1] = 1;  // P
-				direction[2][2] = -1; // I
-			}
-            else if (patient_position == stir::PatientPosition::FFP)
-			{
-				direction[0][0] = -1; // R
-				direction[1][1] = -1; // A
-				direction[2][2] = -1; // I
-			}
-			else {
-				std::cerr << "WARNING: patient position not set, assuming HFS\n";
-				direction[0][0] = -1; // R
-				direction[1][1] = -1; // A
-				direction[2][2] = 1;  // S
-			}
-			return VoxelisedGeometricalInfo3D(offset, spacing, size, direction);
-		} else {
-			throw std::runtime_error("Can't determine geometry for this image type");
-		}
-		// TODO: remove this
-		//std::cout << _patient_coord_geometrical_info << std::endl;
-	}
-	TransformMatrix3D calculate_index_to_physical_point_matrix() const
-	{
-		VoxelisedGeometricalInfo3D geom_info(get_patient_coord_geometrical_info());
-		return geom_info.calculate_index_to_physical_point_matrix();
-	}
-
-=======
->>>>>>> 738796c0
 	protected:
 
         /// Populate the geometrical info metadata (from the image's own metadata)
@@ -816,11 +734,7 @@
 		//mutable stir::shared_ptr<Iterator_const> _begin_const;
 		//mutable stir::shared_ptr<Iterator_const> _end_const;
 	};
-<<<<<<< HEAD
-}
-=======
 
 }  // namespace sirf
->>>>>>> 738796c0
 
 #endif