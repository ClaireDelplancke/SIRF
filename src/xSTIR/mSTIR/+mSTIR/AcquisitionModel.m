--- conflicted
+++ resolved
@@ -93,54 +93,32 @@
             mUtilities.delete(h)
             %calllib('mutilities', 'mDeleteDataHandle', h)
         end
-<<<<<<< HEAD
-        function ad = forward(self, image, subset_num, num_subsets)
-%***SIRF*** computes the forward projection of ImageData x = image given by 
-%         (F) above in the main class documentation.
+        function ad = forward(self, x, subset_num, num_subsets)
+%***SIRF*** computes the forward projection of x (see AcquisitionModel)
 %         Usage: 
 %             acq_data = forward(image);
-%         image:  an ImageData object containing x;
-            mUtilities.assert_validity(image, 'ImageData')
+%         x:  an ImageData object.
+            mUtilities.assert_validity(x, 'ImageData')
             if nargin < 4
                 subset_num = 0;
                 num_subsets = 1;
             end
             ad = mSTIR.AcquisitionData();
             ad.handle_ = calllib('mstir', 'mSTIR_acquisitionModelFwd',...
-                self.handle_, image.handle_, subset_num, num_subsets);
+                self.handle_, x.handle_, subset_num, num_subsets);
             mUtilities.check_status([self.name ':forward'], ad.handle_)
         end
-        function image = backward(self, ad, subset_num, num_subsets)
-%***SIRF*** returns the backprojection z for y = ad given by (B) above;
-%         ad:  an AcquisitionData object containing y.
-            mUtilities.assert_validity(ad, 'AcquisitionData')
+        function image = backward(self, y, subset_num, num_subsets)
+%***SIRF*** returns the backprojection of y (see AcquisitionModel)
+%         y:  an AcquisitionData object.
+            mUtilities.assert_validity(y, 'AcquisitionData')
             if nargin < 4
                 subset_num = 0;
                 num_subsets = 1;
             end
             image = mSTIR.ImageData();
             image.handle_ = calllib('mstir', 'mSTIR_acquisitionModelBwd',...
-                self.handle_, ad.handle_, subset_num, num_subsets);
-=======
-        function ad = forward(self, x)
-%***SIRF*** computes the forward projection of x (see AcquisitionModel)
-%         Usage: 
-%             acq_data = forward(image);
-%         x:  an ImageData object.
-            mUtilities.assert_validity(x, 'ImageData')
-            ad = mSTIR.AcquisitionData();
-            ad.handle_ = calllib('mstir', 'mSTIR_acquisitionModelFwd',...
-                self.handle_, x.handle_);
-            mUtilities.check_status([self.name ':forward'], ad.handle_)
-        end
-        function image = backward(self, y)
-%***SIRF*** returns the backprojection of y (see AcquisitionModel)
-%         y:  an AcquisitionData object.
-            mUtilities.assert_validity(y, 'AcquisitionData')
-            image = mSTIR.ImageData();
-            image.handle_ = calllib('mstir', 'mSTIR_acquisitionModelBwd',...
-                self.handle_, y.handle_);
->>>>>>> b22db127
+                self.handle_, y.handle_, subset_num, num_subsets);
             mUtilities.check_status...
                 ([self.name ':backward'], image.handle_)
         end
