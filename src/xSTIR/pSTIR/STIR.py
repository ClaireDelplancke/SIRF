--- conflicted
+++ resolved
@@ -1318,17 +1318,12 @@
         self.at = None
         # reference to the acquisition sensitivity model
         self.asm = None
-<<<<<<< HEAD
         # default values of subset number and selected subset
         self._num_subsets = 1
         self._subset_num = 0
         # constness flag for const reference
         self.const = False
-=======
-        # number of subsets and current subset number
-        self._subset_num = 0
-        self._num_subsets = 1
-    
+
     @property
     def subset_num(self):
         return self._subset_num
@@ -1348,7 +1343,6 @@
             self._num_subsets = value
         else:
             raise ValueError('number of subset must be an integer. Got {}'.format( type(value) ))
->>>>>>> 4fb037d4
 
     def set_up(self, acq_templ, img_templ):
         """Set up.
@@ -1545,45 +1539,6 @@
         am.handle = self.handle # all other properties have default values
         am.const = True # am to be a const reference of self
         return am
-<<<<<<< HEAD
-
-    def direct(self, image, out=None):
-        """Project an image into the (simulated) acquisition space.
-
-        Alias of forward.
-
-        Added for CCPi CIL compatibility
-        https://github.com/CCPPETMR/SIRF/pull/237#issuecomment-439894266
-        """
-        if not self.is_linear():
-            raise error('AcquisitionModel is not linear\nYou can get the ' +
-                        'linear part of the AcquisitionModel with ' +
-                        'get_linear_acquisition_model')
-        return self.forward(
-            image,
-            subset_num=self.subset_num,
-            num_subsets=self.num_subsets,
-            ad=out)
-
-    def adjoint(self, ad, out=None):
-        """Back-project acquisition data into image space.
-
-        Only if the AcquisitionModel is linear
-
-        Added for CCPi CIL compatibility
-        https://github.com/CCPPETMR/SIRF/pull/237#issuecomment-439894266
-        """
-        
-        if self.is_linear():
-            if out is not None:
-                out.fill(self.backward(
-                    ad, subset_num=self.subset_num,
-                    num_subsets=self.num_subsets))
-            else:
-                return self.backward(
-                    ad, subset_num=self.subset_num,
-                    num_subsets=self.num_subsets)
-=======
     def direct(self, image, out = None):
         '''Projects an image into the (simulated) acquisition space,
            calls forward with num_subset and on subset_num members
@@ -1612,16 +1567,11 @@
             else:
                 return self.backward(ad, subset_num = self.subset_num, 
                              num_subsets = self.num_subsets)
->>>>>>> 4fb037d4
         else:
             raise error('AcquisitionModel is not linear\nYou can get the ' +
                         'linear part of the AcquisitionModel with ' +
                         'get_linear_acquisition_model')
-        return self.backward(
-            ad,
-            subset_num=subset_num,
-            num_subsets=num_subsets,
-            out=out)
+        
 
     def is_affine(self):
         """Return if the acquisition model is affine.
